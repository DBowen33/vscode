/*---------------------------------------------------------------------------------------------
 *  Copyright (c) Microsoft Corporation. All rights reserved.
 *  Licensed under the MIT License. See License.txt in the project root for license information.
 *--------------------------------------------------------------------------------------------*/

import { promises as fs, exists, realpath } from 'fs';
import * as path from 'path';
import * as os from 'os';
import * as cp from 'child_process';
import { fileURLToPath } from 'url';
import * as which from 'which';
import { EventEmitter } from 'events';
import * as iconv from '@vscode/iconv-lite-umd';
import * as filetype from 'file-type';
import { assign, groupBy, IDisposable, toDisposable, dispose, mkdirp, readBytes, detectUnicodeEncoding, Encoding, onceEvent, splitInChunks, Limiter, Versions, isWindows, pathEquals, isMacintosh, isDescendant } from './util';
import { CancellationError, CancellationToken, ConfigurationChangeEvent, LogOutputChannel, Progress, Uri, workspace } from 'vscode';
import { detectEncoding } from './encoding';
import { Ref, RefType, Branch, Remote, ForcePushMode, GitErrorCodes, LogOptions, Change, Status, CommitOptions, RefQuery, InitOptions } from './api/git';
import * as byline from 'byline';
import { StringDecoder } from 'string_decoder';

// https://github.com/microsoft/vscode/issues/65693
const MAX_CLI_LENGTH = 30000;

export interface IGit {
	path: string;
	version: string;
}

export interface IFileStatus {
	x: string;
	y: string;
	path: string;
	rename?: string;
}

export interface Stash {
	index: number;
	description: string;
}

interface MutableRemote extends Remote {
	fetchUrl?: string;
	pushUrl?: string;
	isReadOnly: boolean;
}

// TODO@eamodio: Move to git.d.ts once we are good with the api
/**
 * Log file options.
 */
export interface LogFileOptions {
	/** Optional. The maximum number of log entries to retrieve. */
	readonly maxEntries?: number | string;
	/** Optional. The Git sha (hash) to start retrieving log entries from. */
	readonly hash?: string;
	/** Optional. Specifies whether to start retrieving log entries in reverse order. */
	readonly reverse?: boolean;
	readonly sortByAuthorDate?: boolean;
}

function parseVersion(raw: string): string {
	return raw.replace(/^git version /, '');
}

function findSpecificGit(path: string, onValidate: (path: string) => boolean): Promise<IGit> {
	return new Promise<IGit>((c, e) => {
		if (!onValidate(path)) {
			return e(new Error(`Path "${path}" is invalid.`));
		}

		const buffers: Buffer[] = [];
		const child = cp.spawn(path, ['--version']);
		child.stdout.on('data', (b: Buffer) => buffers.push(b));
		child.on('error', cpErrorHandler(e));
		child.on('close', code => code ? e(new Error(`Not found. Code: ${code}`)) : c({ path, version: parseVersion(Buffer.concat(buffers).toString('utf8').trim()) }));
	});
}

function findGitDarwin(onValidate: (path: string) => boolean): Promise<IGit> {
	return new Promise<IGit>((c, e) => {
		cp.exec('which git', (err, gitPathBuffer) => {
			if (err) {
				return e(new Error(`Executing "which git" failed: ${err.message}`));
			}

			const path = gitPathBuffer.toString().trim();

			function getVersion(path: string) {
				if (!onValidate(path)) {
					return e(new Error(`Path "${path}" is invalid.`));
				}

				// make sure git executes
				cp.exec('git --version', (err, stdout) => {

					if (err) {
						return e(new Error(`Executing "git --version" failed: ${err.message}`));
					}

					return c({ path, version: parseVersion(stdout.trim()) });
				});
			}

			if (path !== '/usr/bin/git') {
				return getVersion(path);
			}

			// must check if XCode is installed
			cp.exec('xcode-select -p', (err: any) => {
				if (err && err.code === 2) {
					// git is not installed, and launching /usr/bin/git
					// will prompt the user to install it

					return e(new Error('Executing "xcode-select -p" failed with error code 2.'));
				}

				getVersion(path);
			});
		});
	});
}

function findSystemGitWin32(base: string, onValidate: (path: string) => boolean): Promise<IGit> {
	if (!base) {
		return Promise.reject<IGit>('Not found');
	}

	return findSpecificGit(path.join(base, 'Git', 'cmd', 'git.exe'), onValidate);
}

async function findGitWin32InPath(onValidate: (path: string) => boolean): Promise<IGit> {
	const path = await which('git.exe');
	return findSpecificGit(path, onValidate);
}

function findGitWin32(onValidate: (path: string) => boolean): Promise<IGit> {
	return findSystemGitWin32(process.env['ProgramW6432'] as string, onValidate)
		.then(undefined, () => findSystemGitWin32(process.env['ProgramFiles(x86)'] as string, onValidate))
		.then(undefined, () => findSystemGitWin32(process.env['ProgramFiles'] as string, onValidate))
		.then(undefined, () => findSystemGitWin32(path.join(process.env['LocalAppData'] as string, 'Programs'), onValidate))
		.then(undefined, () => findGitWin32InPath(onValidate));
}

export async function findGit(hints: string[], onValidate: (path: string) => boolean, logger: LogOutputChannel): Promise<IGit> {
	for (const hint of hints) {
		try {
			return await findSpecificGit(hint, onValidate);
		} catch (err) {
			// noop
			logger.info(`Unable to find git on the PATH: "${hint}". Error: ${err.message}`);
		}
	}

	try {
		switch (process.platform) {
			case 'darwin': return await findGitDarwin(onValidate);
			case 'win32': return await findGitWin32(onValidate);
			default: return await findSpecificGit('git', onValidate);
		}
	} catch (err) {
		// noop
		logger.warn(`Unable to find git. Error: ${err.message}`);
	}

	throw new Error('Git installation not found.');
}

export interface IExecutionResult<T extends string | Buffer> {
	exitCode: number;
	stdout: T;
	stderr: string;
}

function cpErrorHandler(cb: (reason?: any) => void): (reason?: any) => void {
	return err => {
		if (/ENOENT/.test(err.message)) {
			err = new GitError({
				error: err,
				message: 'Failed to execute git (ENOENT)',
				gitErrorCode: GitErrorCodes.NotAGitRepository
			});
		}

		cb(err);
	};
}

export interface SpawnOptions extends cp.SpawnOptions {
	input?: string;
	encoding?: string;
	log?: boolean;
	cancellationToken?: CancellationToken;
	onSpawn?: (childProcess: cp.ChildProcess) => void;
}

async function exec(child: cp.ChildProcess, cancellationToken?: CancellationToken): Promise<IExecutionResult<Buffer>> {
	if (!child.stdout || !child.stderr) {
		throw new GitError({ message: 'Failed to get stdout or stderr from git process.' });
	}

	if (cancellationToken && cancellationToken.isCancellationRequested) {
		throw new CancellationError();
	}

	const disposables: IDisposable[] = [];

	const once = (ee: NodeJS.EventEmitter, name: string, fn: (...args: any[]) => void) => {
		ee.once(name, fn);
		disposables.push(toDisposable(() => ee.removeListener(name, fn)));
	};

	const on = (ee: NodeJS.EventEmitter, name: string, fn: (...args: any[]) => void) => {
		ee.on(name, fn);
		disposables.push(toDisposable(() => ee.removeListener(name, fn)));
	};

	let result = Promise.all<any>([
		new Promise<number>((c, e) => {
			once(child, 'error', cpErrorHandler(e));
			once(child, 'exit', c);
		}),
		new Promise<Buffer>(c => {
			const buffers: Buffer[] = [];
			on(child.stdout!, 'data', (b: Buffer) => buffers.push(b));
			once(child.stdout!, 'close', () => c(Buffer.concat(buffers)));
		}),
		new Promise<string>(c => {
			const buffers: Buffer[] = [];
			on(child.stderr!, 'data', (b: Buffer) => buffers.push(b));
			once(child.stderr!, 'close', () => c(Buffer.concat(buffers).toString('utf8')));
		})
	]) as Promise<[number, Buffer, string]>;

	if (cancellationToken) {
		const cancellationPromise = new Promise<[number, Buffer, string]>((_, e) => {
			onceEvent(cancellationToken.onCancellationRequested)(() => {
				try {
					child.kill();
				} catch (err) {
					// noop
				}

				e(new CancellationError());
			});
		});

		result = Promise.race([result, cancellationPromise]);
	}

	try {
		const [exitCode, stdout, stderr] = await result;
		return { exitCode, stdout, stderr };
	} finally {
		dispose(disposables);
	}
}

export interface IGitErrorData {
	error?: Error;
	message?: string;
	stdout?: string;
	stderr?: string;
	exitCode?: number;
	gitErrorCode?: string;
	gitCommand?: string;
	gitArgs?: string[];
}

export class GitError {

	error?: Error;
	message: string;
	stdout?: string;
	stderr?: string;
	exitCode?: number;
	gitErrorCode?: string;
	gitCommand?: string;
	gitArgs?: string[];

	constructor(data: IGitErrorData) {
		if (data.error) {
			this.error = data.error;
			this.message = data.error.message;
		} else {
			this.error = undefined;
			this.message = '';
		}

		this.message = this.message || data.message || 'Git error';
		this.stdout = data.stdout;
		this.stderr = data.stderr;
		this.exitCode = data.exitCode;
		this.gitErrorCode = data.gitErrorCode;
		this.gitCommand = data.gitCommand;
		this.gitArgs = data.gitArgs;
	}

	toString(): string {
		let result = this.message + ' ' + JSON.stringify({
			exitCode: this.exitCode,
			gitErrorCode: this.gitErrorCode,
			gitCommand: this.gitCommand,
			stdout: this.stdout,
			stderr: this.stderr
		}, null, 2);

		if (this.error) {
			result += (<any>this.error).stack;
		}

		return result;
	}
}

export interface IGitOptions {
	gitPath: string;
	userAgent: string;
	version: string;
	env?: any;
}

function getGitErrorCode(stderr: string): string | undefined {
	if (/Another git process seems to be running in this repository|If no other git process is currently running/.test(stderr)) {
		return GitErrorCodes.RepositoryIsLocked;
	} else if (/Authentication failed/i.test(stderr)) {
		return GitErrorCodes.AuthenticationFailed;
	} else if (/Not a git repository/i.test(stderr)) {
		return GitErrorCodes.NotAGitRepository;
	} else if (/bad config file/.test(stderr)) {
		return GitErrorCodes.BadConfigFile;
	} else if (/cannot make pipe for command substitution|cannot create standard input pipe/.test(stderr)) {
		return GitErrorCodes.CantCreatePipe;
	} else if (/Repository not found/.test(stderr)) {
		return GitErrorCodes.RepositoryNotFound;
	} else if (/unable to access/.test(stderr)) {
		return GitErrorCodes.CantAccessRemote;
	} else if (/branch '.+' is not fully merged/.test(stderr)) {
		return GitErrorCodes.BranchNotFullyMerged;
	} else if (/Couldn\'t find remote ref/.test(stderr)) {
		return GitErrorCodes.NoRemoteReference;
	} else if (/A branch named '.+' already exists/.test(stderr)) {
		return GitErrorCodes.BranchAlreadyExists;
	} else if (/'.+' is not a valid branch name/.test(stderr)) {
		return GitErrorCodes.InvalidBranchName;
	} else if (/Please,? commit your changes or stash them/.test(stderr)) {
		return GitErrorCodes.DirtyWorkTree;
	}

	return undefined;
}

// https://github.com/microsoft/vscode/issues/89373
// https://github.com/git-for-windows/git/issues/2478
function sanitizePath(path: string): string {
	return path.replace(/^([a-z]):\\/i, (_, letter) => `${letter.toUpperCase()}:\\`);
}

const COMMIT_FORMAT = '%H%n%aN%n%aE%n%at%n%ct%n%P%n%D%n%B';

export interface ICloneOptions {
	readonly parentPath: string;
	readonly progress: Progress<{ increment: number }>;
	readonly recursive?: boolean;
	readonly ref?: string;
}

export class Git {

	readonly path: string;
	readonly userAgent: string;
	readonly version: string;
	private env: any;
	private commandsToLog: string[] = [];

	private _onOutput = new EventEmitter();
	get onOutput(): EventEmitter { return this._onOutput; }

	constructor(options: IGitOptions) {
		this.path = options.gitPath;
		this.version = options.version;
		this.userAgent = options.userAgent;
		this.env = options.env || {};

		const onConfigurationChanged = (e?: ConfigurationChangeEvent) => {
			if (e !== undefined && !e.affectsConfiguration('git.commandsToLog')) {
				return;
			}

			const config = workspace.getConfiguration('git');
			this.commandsToLog = config.get<string[]>('commandsToLog', []);
		};

		workspace.onDidChangeConfiguration(onConfigurationChanged, this);
		onConfigurationChanged();
	}

	compareGitVersionTo(version: string): -1 | 0 | 1 {
		return Versions.compare(Versions.fromString(this.version), Versions.fromString(version));
	}

	open(repositoryRoot: string, repositoryRootRealPath: string | undefined, dotGit: { path: string; commonPath?: string }, logger: LogOutputChannel): Repository {
		return new Repository(this, repositoryRoot, repositoryRootRealPath, dotGit, logger);
	}

	async init(repository: string, options: InitOptions = {}): Promise<void> {
		const args = ['init'];

		if (options.defaultBranch && options.defaultBranch !== '' && this.compareGitVersionTo('2.28.0') !== -1) {
			args.push('-b', options.defaultBranch);
		}

		await this.exec(repository, args);
	}

	async clone(url: string, options: ICloneOptions, cancellationToken?: CancellationToken): Promise<string> {
		const baseFolderName = decodeURI(url).replace(/[\/]+$/, '').replace(/^.*[\/\\]/, '').replace(/\.git$/, '') || 'repository';
		let folderName = baseFolderName;
		let folderPath = path.join(options.parentPath, folderName);
		let count = 1;

		while (count < 20 && await new Promise(c => exists(folderPath, c))) {
			folderName = `${baseFolderName}-${count++}`;
			folderPath = path.join(options.parentPath, folderName);
		}

		await mkdirp(options.parentPath);

		const onSpawn = (child: cp.ChildProcess) => {
			const decoder = new StringDecoder('utf8');
			const lineStream = new byline.LineStream({ encoding: 'utf8' });
			child.stderr!.on('data', (buffer: Buffer) => lineStream.write(decoder.write(buffer)));

			let totalProgress = 0;
			let previousProgress = 0;

			lineStream.on('data', (line: string) => {
				let match: RegExpExecArray | null = null;

				if (match = /Counting objects:\s*(\d+)%/i.exec(line)) {
					totalProgress = Math.floor(parseInt(match[1]) * 0.1);
				} else if (match = /Compressing objects:\s*(\d+)%/i.exec(line)) {
					totalProgress = 10 + Math.floor(parseInt(match[1]) * 0.1);
				} else if (match = /Receiving objects:\s*(\d+)%/i.exec(line)) {
					totalProgress = 20 + Math.floor(parseInt(match[1]) * 0.4);
				} else if (match = /Resolving deltas:\s*(\d+)%/i.exec(line)) {
					totalProgress = 60 + Math.floor(parseInt(match[1]) * 0.4);
				}

				if (totalProgress !== previousProgress) {
					options.progress.report({ increment: totalProgress - previousProgress });
					previousProgress = totalProgress;
				}
			});
		};

		try {
			const command = ['clone', url.includes(' ') ? encodeURI(url) : url, folderPath, '--progress'];
			if (options.recursive) {
				command.push('--recursive');
			}
			if (options.ref) {
				command.push('--branch', options.ref);
			}
			await this.exec(options.parentPath, command, {
				cancellationToken,
				env: { 'GIT_HTTP_USER_AGENT': this.userAgent },
				onSpawn,
			});
		} catch (err) {
			if (err.stderr) {
				err.stderr = err.stderr.replace(/^Cloning.+$/m, '').trim();
				err.stderr = err.stderr.replace(/^ERROR:\s+/, '').trim();
			}

			throw err;
		}

		return folderPath;
	}

	async getRepositoryRoot(pathInsidePossibleRepository: string): Promise<string> {
		const result = await this.exec(pathInsidePossibleRepository, ['rev-parse', '--show-toplevel']);

		// Keep trailing spaces which are part of the directory name
		const repositoryRootPath = path.normalize(result.stdout.trimStart().replace(/[\r\n]+$/, ''));

		if (isWindows) {
			// On Git 2.25+ if you call `rev-parse --show-toplevel` on a mapped drive, instead of getting the mapped
			// drive path back, you get the UNC path for the mapped drive. So we will try to normalize it back to the
			// mapped drive path, if possible
			const repoUri = Uri.file(repositoryRootPath);
			const pathUri = Uri.file(pathInsidePossibleRepository);
			if (repoUri.authority.length !== 0 && pathUri.authority.length === 0) {
				// eslint-disable-next-line local/code-no-look-behind-regex
				const match = /(?<=^\/?)([a-zA-Z])(?=:\/)/.exec(pathUri.path);
				if (match !== null) {
					const [, letter] = match;

					try {
						const networkPath = await new Promise<string | undefined>(resolve =>
							realpath.native(`${letter}:\\`, { encoding: 'utf8' }, (err, resolvedPath) =>
								resolve(err !== null ? undefined : resolvedPath),
							),
						);
						if (networkPath !== undefined) {
							// If the repository is at the root of the mapped drive then we
							// have to append `\` (ex: D:\) otherwise the path is not valid.
							const isDriveRoot = pathEquals(repoUri.fsPath, networkPath);

							return path.normalize(
								repoUri.fsPath.replace(
									networkPath,
									`${letter.toLowerCase()}:${isDriveRoot || networkPath.endsWith('\\') ? '\\' : ''}`
								),
							);
						}
					} catch { }
				}

				return path.normalize(pathUri.fsPath);
			}
		}

		// Handle symbolic links
		// Git 2.31 added the `--path-format` flag to rev-parse which
		// allows us to get the relative path of the repository root
		if (!pathEquals(pathInsidePossibleRepository, repositoryRootPath) &&
			!isDescendant(repositoryRootPath, pathInsidePossibleRepository) &&
			!isDescendant(pathInsidePossibleRepository, repositoryRootPath) &&
			this.compareGitVersionTo('2.31.0') !== -1) {
			const relativePathResult = await this.exec(pathInsidePossibleRepository, ['rev-parse', '--path-format=relative', '--show-toplevel',]);
			return path.resolve(pathInsidePossibleRepository, relativePathResult.stdout.trimStart().replace(/[\r\n]+$/, ''));
		}

		return repositoryRootPath;
	}

	async getRepositoryDotGit(repositoryPath: string): Promise<{ path: string; commonPath?: string }> {
		const result = await this.exec(repositoryPath, ['rev-parse', '--git-dir', '--git-common-dir']);
		let [dotGitPath, commonDotGitPath] = result.stdout.split('\n').map(r => r.trim());

		if (!path.isAbsolute(dotGitPath)) {
			dotGitPath = path.join(repositoryPath, dotGitPath);
		}
		dotGitPath = path.normalize(dotGitPath);

		if (commonDotGitPath) {
			if (!path.isAbsolute(commonDotGitPath)) {
				commonDotGitPath = path.join(repositoryPath, commonDotGitPath);
			}
			commonDotGitPath = path.normalize(commonDotGitPath);

			return { path: dotGitPath, commonPath: commonDotGitPath !== dotGitPath ? commonDotGitPath : undefined };
		}

		return { path: dotGitPath };
	}

	async exec(cwd: string, args: string[], options: SpawnOptions = {}): Promise<IExecutionResult<string>> {
		options = assign({ cwd }, options || {});
		return await this._exec(args, options);
	}

	async exec2(args: string[], options: SpawnOptions = {}): Promise<IExecutionResult<string>> {
		return await this._exec(args, options);
	}

	stream(cwd: string, args: string[], options: SpawnOptions = {}): cp.ChildProcess {
		options = assign({ cwd }, options || {});
		const child = this.spawn(args, options);

		if (options.log !== false) {
			const startTime = Date.now();
			child.on('exit', (_) => {
				this.log(`> git ${args.join(' ')} [${Date.now() - startTime}ms]${child.killed ? ' (cancelled)' : ''}\n`);
			});
		}

		return child;
	}

	private async _exec(args: string[], options: SpawnOptions = {}): Promise<IExecutionResult<string>> {
		const child = this.spawn(args, options);

		options.onSpawn?.(child);

		if (options.input) {
			child.stdin!.end(options.input, 'utf8');
		}

		const startExec = Date.now();
		let bufferResult: IExecutionResult<Buffer>;

		try {
			bufferResult = await exec(child, options.cancellationToken);
		} catch (ex) {
			if (ex instanceof CancellationError) {
				this.log(`> git ${args.join(' ')} [${Date.now() - startExec}ms] (cancelled)\n`);
			}

			throw ex;
		}

		if (options.log !== false) {
			// command
			this.log(`> git ${args.join(' ')} [${Date.now() - startExec}ms]\n`);

			// stdout
			if (bufferResult.stdout.length > 0 && args.find(a => this.commandsToLog.includes(a))) {
				this.log(`${bufferResult.stdout}\n`);
			}

			// stderr
			if (bufferResult.stderr.length > 0) {
				this.log(`${bufferResult.stderr}\n`);
			}
		}

		let encoding = options.encoding || 'utf8';
		encoding = iconv.encodingExists(encoding) ? encoding : 'utf8';

		const result: IExecutionResult<string> = {
			exitCode: bufferResult.exitCode,
			stdout: iconv.decode(bufferResult.stdout, encoding),
			stderr: bufferResult.stderr
		};

		if (bufferResult.exitCode) {
			return Promise.reject<IExecutionResult<string>>(new GitError({
				message: 'Failed to execute git',
				stdout: result.stdout,
				stderr: result.stderr,
				exitCode: result.exitCode,
				gitErrorCode: getGitErrorCode(result.stderr),
				gitCommand: args[0],
				gitArgs: args
			}));
		}

		return result;
	}

	spawn(args: string[], options: SpawnOptions = {}): cp.ChildProcess {
		if (!this.path) {
			throw new Error('git could not be found in the system.');
		}

		if (!options) {
			options = {};
		}

		if (!options.stdio && !options.input) {
			options.stdio = ['ignore', null, null]; // Unless provided, ignore stdin and leave default streams for stdout and stderr
		}

		options.env = assign({}, process.env, this.env, options.env || {}, {
			VSCODE_GIT_COMMAND: args[0],
			LC_ALL: 'en_US.UTF-8',
			LANG: 'en_US.UTF-8',
			GIT_PAGER: 'cat'
		});

		const cwd = this.getCwd(options);
		if (cwd) {
			options.cwd = sanitizePath(cwd);
		}

		return cp.spawn(this.path, args, options);
	}

	private getCwd(options: SpawnOptions): string | undefined {
		const cwd = options.cwd;
		if (typeof cwd === 'undefined' || typeof cwd === 'string') {
			return cwd;
		}

		if (cwd.protocol === 'file:') {
			return fileURLToPath(cwd);
		}

		return undefined;
	}

	private log(output: string): void {
		this._onOutput.emit('log', output);
	}

	async mergeFile(options: { input1Path: string; input2Path: string; basePath: string; diff3?: boolean }): Promise<string> {
		const args = ['merge-file', '-p', options.input1Path, options.basePath, options.input2Path];
		if (options.diff3) {
			args.push('--diff3');
		} else {
			args.push('--no-diff3');
		}

		try {
			const result = await this.exec(os.homedir(), args);
			return result.stdout;
		} catch (err) {
			if (typeof err.stdout === 'string') {
				// The merge had conflicts, stdout still contains the merged result (with conflict markers)
				return err.stdout;
			} else {
				throw err;
			}
		}
	}

	async addSafeDirectory(repositoryPath: string): Promise<void> {
		await this.exec(os.homedir(), ['config', '--global', '--add', 'safe.directory', repositoryPath]);
		return;
	}
}

export interface Commit {
	hash: string;
	message: string;
	parents: string[];
	authorDate?: Date;
	authorName?: string;
	authorEmail?: string;
	commitDate?: Date;
	refNames: string[];
}

interface GitConfigSection {
	name: string;
	subSectionName?: string;
	properties: { [key: string]: string };
}

class GitConfigParser {
	private static readonly _lineSeparator = /\r?\n/;

	private static readonly _propertyRegex = /^\s*(\w+)\s*=\s*"?([^"]+)"?$/;
	private static readonly _sectionRegex = /^\s*\[\s*([^\]]+?)\s*(\"[^"]+\")*\]\s*$/;

	static parse(raw: string): GitConfigSection[] {
		const config: { sections: GitConfigSection[] } = { sections: [] };
		let section: GitConfigSection = { name: 'DEFAULT', properties: {} };

		const addSection = (section?: GitConfigSection) => {
			if (!section) { return; }
			config.sections.push(section);
		};

		for (const line of raw.split(GitConfigParser._lineSeparator)) {
			// Section
			const sectionMatch = line.match(GitConfigParser._sectionRegex);
			if (sectionMatch?.length === 3) {
				addSection(section);
				section = { name: sectionMatch[1], subSectionName: sectionMatch[2]?.replaceAll('"', ''), properties: {} };

				continue;
			}

			// Property
			const propertyMatch = line.match(GitConfigParser._propertyRegex);
			if (propertyMatch?.length === 3 && !Object.keys(section.properties).includes(propertyMatch[1])) {
				section.properties[propertyMatch[1]] = propertyMatch[2];
			}
		}

		addSection(section);

		return config.sections;
	}
}

export class GitStatusParser {

	private lastRaw = '';
	private result: IFileStatus[] = [];

	get status(): IFileStatus[] {
		return this.result;
	}

	update(raw: string): void {
		let i = 0;
		let nextI: number | undefined;

		raw = this.lastRaw + raw;

		while ((nextI = this.parseEntry(raw, i)) !== undefined) {
			i = nextI;
		}

		this.lastRaw = raw.substr(i);
	}

	private parseEntry(raw: string, i: number): number | undefined {
		if (i + 4 >= raw.length) {
			return;
		}

		let lastIndex: number;
		const entry: IFileStatus = {
			x: raw.charAt(i++),
			y: raw.charAt(i++),
			rename: undefined,
			path: ''
		};

		// space
		i++;

		if (entry.x === 'R' || entry.y === 'R' || entry.x === 'C') {
			lastIndex = raw.indexOf('\0', i);

			if (lastIndex === -1) {
				return;
			}

			entry.rename = raw.substring(i, lastIndex);
			i = lastIndex + 1;
		}

		lastIndex = raw.indexOf('\0', i);

		if (lastIndex === -1) {
			return;
		}

		entry.path = raw.substring(i, lastIndex);

		// If path ends with slash, it must be a nested git repo
		if (entry.path[entry.path.length - 1] !== '/') {
			this.result.push(entry);
		}

		return lastIndex + 1;
	}
}

export interface Submodule {
	name: string;
	path: string;
	url: string;
}

export function parseGitmodules(raw: string): Submodule[] {
	const result: Submodule[] = [];

	for (const submoduleSection of GitConfigParser.parse(raw).filter(s => s.name === 'submodule')) {
		if (submoduleSection.subSectionName && submoduleSection.properties['path'] && submoduleSection.properties['url']) {
			result.push({
				name: submoduleSection.subSectionName,
				path: submoduleSection.properties['path'],
				url: submoduleSection.properties['url']
			});
		}
	}

	return result;
}

export function parseGitRemotes(raw: string): MutableRemote[] {
	const remotes: MutableRemote[] = [];

	for (const remoteSection of GitConfigParser.parse(raw).filter(s => s.name === 'remote')) {
		if (remoteSection.subSectionName) {
			remotes.push({
				name: remoteSection.subSectionName,
				fetchUrl: remoteSection.properties['url'],
				pushUrl: remoteSection.properties['pushurl'] ?? remoteSection.properties['url'],
				isReadOnly: false
			});
		}
	}

	return remotes;
}

const commitRegex = /([0-9a-f]{40})\n(.*)\n(.*)\n(.*)\n(.*)\n(.*)\n(.*)(?:\n([^]*?))?(?:\x00)/gm;

export function parseGitCommits(data: string): Commit[] {
	const commits: Commit[] = [];

	let ref;
	let authorName;
	let authorEmail;
	let authorDate;
	let commitDate;
	let parents;
	let refNames;
	let message;
	let match;

	do {
		match = commitRegex.exec(data);
		if (match === null) {
			break;
		}

		[, ref, authorName, authorEmail, authorDate, commitDate, parents, refNames, message] = match;

		if (message[message.length - 1] === '\n') {
			message = message.substr(0, message.length - 1);
		}

		// Stop excessive memory usage by using substr -- https://bugs.chromium.org/p/v8/issues/detail?id=2869
		commits.push({
			hash: ` ${ref}`.substr(1),
			message: ` ${message}`.substr(1),
			parents: parents ? parents.split(' ') : [],
			authorDate: new Date(Number(authorDate) * 1000),
			authorName: ` ${authorName}`.substr(1),
			authorEmail: ` ${authorEmail}`.substr(1),
			commitDate: new Date(Number(commitDate) * 1000),
			refNames: refNames.split(',').map(s => s.trim())
		});
	} while (true);

	return commits;
}

interface LsTreeElement {
	mode: string;
	type: string;
	object: string;
	size: string;
	file: string;
}

export function parseLsTree(raw: string): LsTreeElement[] {
	return raw.split('\n')
		.filter(l => !!l)
		.map(line => /^(\S+)\s+(\S+)\s+(\S+)\s+(\S+)\s+(.*)$/.exec(line)!)
		.filter(m => !!m)
		.map(([, mode, type, object, size, file]) => ({ mode, type, object, size, file }));
}

interface LsFilesElement {
	mode: string;
	object: string;
	stage: string;
	file: string;
}

export function parseLsFiles(raw: string): LsFilesElement[] {
	return raw.split('\n')
		.filter(l => !!l)
		.map(line => /^(\S+)\s+(\S+)\s+(\S+)\s+(.*)$/.exec(line)!)
		.filter(m => !!m)
		.map(([, mode, object, stage, file]) => ({ mode, object, stage, file }));
}

export interface PullOptions {
	unshallow?: boolean;
	tags?: boolean;
	readonly cancellationToken?: CancellationToken;
}

export class Repository {

	constructor(
		private _git: Git,
		private repositoryRoot: string,
		private repositoryRootRealPath: string | undefined,
		readonly dotGit: { path: string; commonPath?: string },
		private logger: LogOutputChannel
	) { }

	get git(): Git {
		return this._git;
	}

	get root(): string {
		return this.repositoryRoot;
	}

	get rootRealPath(): string | undefined {
		return this.repositoryRootRealPath;
	}

	async exec(args: string[], options: SpawnOptions = {}): Promise<IExecutionResult<string>> {
		return await this.git.exec(this.repositoryRoot, args, options);
	}

	stream(args: string[], options: SpawnOptions = {}): cp.ChildProcess {
		return this.git.stream(this.repositoryRoot, args, options);
	}

	spawn(args: string[], options: SpawnOptions = {}): cp.ChildProcess {
		return this.git.spawn(args, options);
	}

	async config(scope: string, key: string, value: any = null, options: SpawnOptions = {}): Promise<string> {
		const args = ['config'];

		if (scope) {
			args.push('--' + scope);
		}

		args.push(key);

		if (value) {
			args.push(value);
		}

		const result = await this.exec(args, options);
		return result.stdout.trim();
	}

	async getConfigs(scope: string): Promise<{ key: string; value: string }[]> {
		const args = ['config'];

		if (scope) {
			args.push('--' + scope);
		}

		args.push('-l');

		const result = await this.exec(args);
		const lines = result.stdout.trim().split(/\r|\r\n|\n/);

		return lines.map(entry => {
			const equalsIndex = entry.indexOf('=');
			return { key: entry.substr(0, equalsIndex), value: entry.substr(equalsIndex + 1) };
		});
	}

	async log(options?: LogOptions): Promise<Commit[]> {
		const maxEntries = options?.maxEntries ?? 32;
		const args = ['log', `-n${maxEntries}`, `--format=${COMMIT_FORMAT}`, '-z'];
<<<<<<< HEAD
=======

		if (options?.range) {
			args.push(options.range);
		}

		args.push('--');

>>>>>>> e073d674
		if (options?.path) {
			args.push('--', options.path);
		}

		if (options?.reverse) {
			args.push('--reverse', '--ancestry-path');
		}

		if (options?.sortByAuthorDate) {
			args.push('--author-date-order');
		}

		if (options?.range) {
			args.push(options.range);
		}

		const result = await this.exec(args);
		if (result.exitCode) {
			// An empty repo
			return [];
		}

		return parseGitCommits(result.stdout);
	}

	async logFile(uri: Uri, options?: LogFileOptions): Promise<Commit[]> {
		const args = ['log', `--format=${COMMIT_FORMAT}`, '-z'];

		if (options?.maxEntries && !options?.reverse) {
			args.push(`-n${options.maxEntries}`);
		}

		if (options?.hash) {
			// If we are reversing, we must add a range (with HEAD) because we are using --ancestry-path for better reverse walking
			if (options?.reverse) {
				args.push('--reverse', '--ancestry-path', `${options.hash}..HEAD`);
			} else {
				args.push(options.hash);
			}
		}

		if (options?.sortByAuthorDate) {
			args.push('--author-date-order');
		}

		args.push('--', uri.fsPath);

		const result = await this.exec(args);
		if (result.exitCode) {
			// No file history, e.g. a new file or untracked
			return [];
		}

		return parseGitCommits(result.stdout);
	}

	async bufferString(object: string, encoding: string = 'utf8', autoGuessEncoding = false): Promise<string> {
		const stdout = await this.buffer(object);

		if (autoGuessEncoding) {
			encoding = detectEncoding(stdout) || encoding;
		}

		encoding = iconv.encodingExists(encoding) ? encoding : 'utf8';

		return iconv.decode(stdout, encoding);
	}

	async buffer(object: string): Promise<Buffer> {
		const child = this.stream(['show', '--textconv', object]);

		if (!child.stdout) {
			return Promise.reject<Buffer>('Can\'t open file from git');
		}

		const { exitCode, stdout, stderr } = await exec(child);

		if (exitCode) {
			const err = new GitError({
				message: 'Could not show object.',
				exitCode
			});

			if (/exists on disk, but not in/.test(stderr)) {
				err.gitErrorCode = GitErrorCodes.WrongCase;
			}

			return Promise.reject<Buffer>(err);
		}

		return stdout;
	}

	async getObjectDetails(treeish: string, path: string): Promise<{ mode: string; object: string; size: number }> {
		if (!treeish) { // index
			const elements = await this.lsfiles(path);

			if (elements.length === 0) {
				throw new GitError({ message: 'Path not known by git', gitErrorCode: GitErrorCodes.UnknownPath });
			}

			const { mode, object } = elements[0];
			const catFile = await this.exec(['cat-file', '-s', object]);
			const size = parseInt(catFile.stdout);

			return { mode, object, size };
		}

		const elements = await this.lstree(treeish, path);

		if (elements.length === 0) {
			throw new GitError({ message: 'Path not known by git', gitErrorCode: GitErrorCodes.UnknownPath });
		}

		const { mode, object, size } = elements[0];
		return { mode, object, size: parseInt(size) };
	}

	async lstree(treeish: string, path: string): Promise<LsTreeElement[]> {
		const { stdout } = await this.exec(['ls-tree', '-l', treeish, '--', sanitizePath(path)]);
		return parseLsTree(stdout);
	}

	async lsfiles(path: string): Promise<LsFilesElement[]> {
		const { stdout } = await this.exec(['ls-files', '--stage', '--', sanitizePath(path)]);
		return parseLsFiles(stdout);
	}

	async getGitRelativePath(ref: string, relativePath: string): Promise<string> {
		const relativePathLowercase = relativePath.toLowerCase();
		const dirname = path.posix.dirname(relativePath) + '/';
		const elements: { file: string }[] = ref ? await this.lstree(ref, dirname) : await this.lsfiles(dirname);
		const element = elements.filter(file => file.file.toLowerCase() === relativePathLowercase)[0];

		if (!element) {
			throw new GitError({ message: 'Git relative path not found.' });
		}

		return element.file;
	}

	async detectObjectType(object: string): Promise<{ mimetype: string; encoding?: string }> {
		const child = await this.stream(['show', '--textconv', object]);
		const buffer = await readBytes(child.stdout!, 4100);

		try {
			child.kill();
		} catch (err) {
			// noop
		}

		const encoding = detectUnicodeEncoding(buffer);
		let isText = true;

		if (encoding !== Encoding.UTF16be && encoding !== Encoding.UTF16le) {
			for (let i = 0; i < buffer.length; i++) {
				if (buffer.readInt8(i) === 0) {
					isText = false;
					break;
				}
			}
		}

		if (!isText) {
			const result = await filetype.fromBuffer(buffer);

			if (!result) {
				return { mimetype: 'application/octet-stream' };
			} else {
				return { mimetype: result.mime };
			}
		}

		if (encoding) {
			return { mimetype: 'text/plain', encoding };
		} else {
			// TODO@JOAO: read the setting OUTSIDE!
			return { mimetype: 'text/plain' };
		}
	}

	async apply(patch: string, reverse?: boolean): Promise<void> {
		const args = ['apply', patch];

		if (reverse) {
			args.push('-R');
		}

		try {
			await this.exec(args);
		} catch (err) {
			if (/patch does not apply/.test(err.stderr)) {
				err.gitErrorCode = GitErrorCodes.PatchDoesNotApply;
			}

			throw err;
		}
	}

	async diff(cached = false): Promise<string> {
		const args = ['diff'];

		if (cached) {
			args.push('--cached');
		}

		const result = await this.exec(args);
		return result.stdout;
	}

	diffWithHEAD(): Promise<Change[]>;
	diffWithHEAD(path: string): Promise<string>;
	diffWithHEAD(path?: string | undefined): Promise<string | Change[]>;
	async diffWithHEAD(path?: string | undefined): Promise<string | Change[]> {
		if (!path) {
			return await this.diffFiles(false);
		}

		const args = ['diff', '--', sanitizePath(path)];
		const result = await this.exec(args);
		return result.stdout;
	}

	diffWith(ref: string): Promise<Change[]>;
	diffWith(ref: string, path: string): Promise<string>;
	diffWith(ref: string, path?: string | undefined): Promise<string | Change[]>;
	async diffWith(ref: string, path?: string): Promise<string | Change[]> {
		if (!path) {
			return await this.diffFiles(false, ref);
		}

		const args = ['diff', ref, '--', sanitizePath(path)];
		const result = await this.exec(args);
		return result.stdout;
	}

	diffIndexWithHEAD(): Promise<Change[]>;
	diffIndexWithHEAD(path: string): Promise<string>;
	diffIndexWithHEAD(path?: string | undefined): Promise<Change[]>;
	async diffIndexWithHEAD(path?: string): Promise<string | Change[]> {
		if (!path) {
			return await this.diffFiles(true);
		}

		const args = ['diff', '--cached', '--', sanitizePath(path)];
		const result = await this.exec(args);
		return result.stdout;
	}

	diffIndexWith(ref: string): Promise<Change[]>;
	diffIndexWith(ref: string, path: string): Promise<string>;
	diffIndexWith(ref: string, path?: string | undefined): Promise<string | Change[]>;
	async diffIndexWith(ref: string, path?: string): Promise<string | Change[]> {
		if (!path) {
			return await this.diffFiles(true, ref);
		}

		const args = ['diff', '--cached', ref, '--', sanitizePath(path)];
		const result = await this.exec(args);
		return result.stdout;
	}

	async diffBlobs(object1: string, object2: string): Promise<string> {
		const args = ['diff', object1, object2];
		const result = await this.exec(args);
		return result.stdout;
	}

	diffBetween(ref1: string, ref2: string): Promise<Change[]>;
	diffBetween(ref1: string, ref2: string, path: string): Promise<string>;
	diffBetween(ref1: string, ref2: string, path?: string | undefined): Promise<string | Change[]>;
	async diffBetween(ref1: string, ref2: string, path?: string): Promise<string | Change[]> {
		const range = `${ref1}...${ref2}`;
		if (!path) {
			return await this.diffFiles(false, range);
		}

		const args = ['diff', range, '--', sanitizePath(path)];
		const result = await this.exec(args);

		return result.stdout.trim();
	}

	async diffBetweenShortStat(ref1: string, ref2: string): Promise<string> {
		const range = `${ref1}...${ref2}`;
		return await this.diffFilesShortStat(false, range);
	}

	private async diffFiles(cached: boolean, ref?: string): Promise<Change[]> {
		const args = ['diff', '--name-status', '-z', '--diff-filter=ADMR'];
		if (cached) {
			args.push('--cached');
		}

		if (ref) {
			args.push(ref);
		}

		const gitResult = await this.exec(args);
		if (gitResult.exitCode) {
			return [];
		}

		const entries = gitResult.stdout.split('\x00');
		let index = 0;
		const result: Change[] = [];

		entriesLoop:
		while (index < entries.length - 1) {
			const change = entries[index++];
			const resourcePath = entries[index++];
			if (!change || !resourcePath) {
				break;
			}

			const originalUri = Uri.file(path.isAbsolute(resourcePath) ? resourcePath : path.join(this.repositoryRoot, resourcePath));
			let status: Status = Status.UNTRACKED;

			// Copy or Rename status comes with a number, e.g. 'R100'. We don't need the number, so we use only first character of the status.
			switch (change[0]) {
				case 'M':
					status = Status.MODIFIED;
					break;

				case 'A':
					status = Status.INDEX_ADDED;
					break;

				case 'D':
					status = Status.DELETED;
					break;

				// Rename contains two paths, the second one is what the file is renamed/copied to.
				case 'R': {
					if (index >= entries.length) {
						break;
					}

					const newPath = entries[index++];
					if (!newPath) {
						break;
					}

					const uri = Uri.file(path.isAbsolute(newPath) ? newPath : path.join(this.repositoryRoot, newPath));
					result.push({
						uri,
						renameUri: uri,
						originalUri,
						status: Status.INDEX_RENAMED
					});

					continue;
				}
				default:
					// Unknown status
					break entriesLoop;
			}

			result.push({
				status,
				originalUri,
				uri: originalUri,
				renameUri: originalUri,
			});
		}

		return result;
	}

	private async diffFilesShortStat(cached: boolean, ref?: string): Promise<string> {
		const args = ['diff', '--shortstat'];

		if (cached) {
			args.push('--cached');
		}

		if (ref) {
			args.push(ref);
		}

		const gitResult = await this.exec(args);
		if (gitResult.exitCode) {
			return '';
		}

		return gitResult.stdout.trim();
	}

	async getMergeBase(ref1: string, ref2: string): Promise<string> {
		const args = ['merge-base', ref1, ref2];
		const result = await this.exec(args);

		return result.stdout.trim();
	}

	async hashObject(data: string): Promise<string> {
		const args = ['hash-object', '-w', '--stdin'];
		const result = await this.exec(args, { input: data });

		return result.stdout.trim();
	}

	async add(paths: string[], opts?: { update?: boolean }): Promise<void> {
		const args = ['add'];

		if (opts && opts.update) {
			args.push('-u');
		} else {
			args.push('-A');
		}

		if (paths && paths.length) {
			for (const chunk of splitInChunks(paths.map(sanitizePath), MAX_CLI_LENGTH)) {
				await this.exec([...args, '--', ...chunk]);
			}
		} else {
			await this.exec([...args, '--', '.']);
		}
	}

	async rm(paths: string[]): Promise<void> {
		const args = ['rm', '--'];

		if (!paths || !paths.length) {
			return;
		}

		args.push(...paths.map(sanitizePath));

		await this.exec(args);
	}

	async stage(path: string, data: string): Promise<void> {
		const child = this.stream(['hash-object', '--stdin', '-w', '--path', sanitizePath(path)], { stdio: [null, null, null] });
		child.stdin!.end(data, 'utf8');

		const { exitCode, stdout } = await exec(child);
		const hash = stdout.toString('utf8');

		if (exitCode) {
			throw new GitError({
				message: 'Could not hash object.',
				exitCode: exitCode
			});
		}

		const treeish = await this.getCommit('HEAD').then(() => 'HEAD', () => '');
		let mode: string;
		let add: string = '';

		try {
			const details = await this.getObjectDetails(treeish, path);
			mode = details.mode;
		} catch (err) {
			if (err.gitErrorCode !== GitErrorCodes.UnknownPath) {
				throw err;
			}

			mode = '100644';
			add = '--add';
		}

		await this.exec(['update-index', add, '--cacheinfo', mode, hash, path]);
	}

	async checkout(treeish: string, paths: string[], opts: { track?: boolean; detached?: boolean } = Object.create(null)): Promise<void> {
		const args = ['checkout', '-q'];

		if (opts.track) {
			args.push('--track');
		}

		if (opts.detached) {
			args.push('--detach');
		}

		if (treeish) {
			args.push(treeish);
		}

		try {
			if (paths && paths.length > 0) {
				for (const chunk of splitInChunks(paths.map(sanitizePath), MAX_CLI_LENGTH)) {
					await this.exec([...args, '--', ...chunk]);
				}
			} else {
				await this.exec(args);
			}
		} catch (err) {
			if (/Please,? commit your changes or stash them/.test(err.stderr || '')) {
				err.gitErrorCode = GitErrorCodes.DirtyWorkTree;
				err.gitTreeish = treeish;
			} else if (/You are on a branch yet to be born/.test(err.stderr || '')) {
				err.gitErrorCode = GitErrorCodes.BranchNotYetBorn;
			}

			throw err;
		}
	}

	async commit(message: string | undefined, opts: CommitOptions = Object.create(null)): Promise<void> {
		const args = ['commit', '--quiet'];
		const options: SpawnOptions = {};

		if (message) {
			options.input = message;
			args.push('--allow-empty-message', '--file', '-');
		}

		if (opts.verbose) {
			args.push('--verbose');
		}

		if (opts.all) {
			args.push('--all');
		}

		if (opts.amend) {
			args.push('--amend');
		}

		if (!opts.useEditor) {
			if (!message) {
				if (opts.amend) {
					args.push('--no-edit');
				} else {
					options.input = '';
					args.push('--file', '-');
				}
			}

			args.push('--allow-empty-message');
		}

		if (opts.signoff) {
			args.push('--signoff');
		}

		if (opts.signCommit) {
			args.push('-S');
		}

		if (opts.empty) {
			args.push('--allow-empty');
		}

		if (opts.noVerify) {
			args.push('--no-verify');
		}

		if (opts.requireUserConfig ?? true) {
			// Stops git from guessing at user/email
			args.splice(0, 0, '-c', 'user.useConfigOnly=true');
		}

		try {
			await this.exec(args, options);
		} catch (commitErr) {
			await this.handleCommitError(commitErr);
		}
	}

	async rebaseAbort(): Promise<void> {
		await this.exec(['rebase', '--abort']);
	}

	async rebaseContinue(): Promise<void> {
		const args = ['rebase', '--continue'];

		try {
			await this.exec(args, { env: { GIT_EDITOR: 'true' } });
		} catch (commitErr) {
			await this.handleCommitError(commitErr);
		}
	}

	private async handleCommitError(commitErr: any): Promise<void> {
		if (/not possible because you have unmerged files/.test(commitErr.stderr || '')) {
			commitErr.gitErrorCode = GitErrorCodes.UnmergedChanges;
			throw commitErr;
		} else if (/Aborting commit due to empty commit message/.test(commitErr.stderr || '')) {
			commitErr.gitErrorCode = GitErrorCodes.EmptyCommitMessage;
			throw commitErr;
		}

		try {
			await this.exec(['config', '--get-all', 'user.name']);
		} catch (err) {
			err.gitErrorCode = GitErrorCodes.NoUserNameConfigured;
			throw err;
		}

		try {
			await this.exec(['config', '--get-all', 'user.email']);
		} catch (err) {
			err.gitErrorCode = GitErrorCodes.NoUserEmailConfigured;
			throw err;
		}

		throw commitErr;
	}

	async branch(name: string, checkout: boolean, ref?: string): Promise<void> {
		const args = checkout ? ['checkout', '-q', '-b', name, '--no-track'] : ['branch', '-q', name];

		if (ref) {
			args.push(ref);
		}

		await this.exec(args);
	}

	async deleteBranch(name: string, force?: boolean): Promise<void> {
		const args = ['branch', force ? '-D' : '-d', name];
		await this.exec(args);
	}

	async renameBranch(name: string): Promise<void> {
		const args = ['branch', '-m', name];
		await this.exec(args);
	}

	async move(from: string, to: string): Promise<void> {
		const args = ['mv', from, to];
		await this.exec(args);
	}

	async setBranchUpstream(name: string, upstream: string): Promise<void> {
		const args = ['branch', '--set-upstream-to', upstream, name];
		await this.exec(args);
	}

	async deleteRef(ref: string): Promise<void> {
		const args = ['update-ref', '-d', ref];
		await this.exec(args);
	}

	async merge(ref: string): Promise<void> {
		const args = ['merge', ref];

		try {
			await this.exec(args);
		} catch (err) {
			if (/^CONFLICT /m.test(err.stdout || '')) {
				err.gitErrorCode = GitErrorCodes.Conflict;
			}

			throw err;
		}
	}

	async mergeAbort(): Promise<void> {
		await this.exec(['merge', '--abort']);
	}

	async tag(name: string, message?: string): Promise<void> {
		let args = ['tag'];

		if (message) {
			args = [...args, '-a', name, '-m', message];
		} else {
			args = [...args, name];
		}

		await this.exec(args);
	}

	async deleteTag(name: string): Promise<void> {
		const args = ['tag', '-d', name];
		await this.exec(args);
	}

	async deleteRemoteTag(remoteName: string, tagName: string): Promise<void> {
		const args = ['push', '--delete', remoteName, tagName];
		await this.exec(args);
	}

	async clean(paths: string[]): Promise<void> {
		const pathsByGroup = groupBy(paths.map(sanitizePath), p => path.dirname(p));
		const groups = Object.keys(pathsByGroup).map(k => pathsByGroup[k]);

		const limiter = new Limiter(5);
		const promises: Promise<any>[] = [];
		const args = ['clean', '-f', '-q'];

		for (const paths of groups) {
			for (const chunk of splitInChunks(paths.map(sanitizePath), MAX_CLI_LENGTH)) {
				promises.push(limiter.queue(() => this.exec([...args, '--', ...chunk])));
			}
		}

		await Promise.all(promises);
	}

	async undo(): Promise<void> {
		await this.exec(['clean', '-fd']);

		try {
			await this.exec(['checkout', '--', '.']);
		} catch (err) {
			if (/did not match any file\(s\) known to git\./.test(err.stderr || '')) {
				return;
			}

			throw err;
		}
	}

	async reset(treeish: string, hard: boolean = false): Promise<void> {
		const args = ['reset', hard ? '--hard' : '--soft', treeish];
		await this.exec(args);
	}

	async revert(treeish: string, paths: string[]): Promise<void> {
		const result = await this.exec(['branch']);
		let args: string[];

		// In case there are no branches, we must use rm --cached
		if (!result.stdout) {
			args = ['rm', '--cached', '-r'];
		} else {
			args = ['reset', '-q', treeish];
		}

		try {
			if (paths && paths.length > 0) {
				for (const chunk of splitInChunks(paths.map(sanitizePath), MAX_CLI_LENGTH)) {
					await this.exec([...args, '--', ...chunk]);
				}
			} else {
				await this.exec([...args, '--', '.']);
			}
		} catch (err) {
			// In case there are merge conflicts to be resolved, git reset will output
			// some "needs merge" data. We try to get around that.
			if (/([^:]+: needs merge\n)+/m.test(err.stdout || '')) {
				return;
			}

			throw err;
		}
	}

	async addRemote(name: string, url: string): Promise<void> {
		const args = ['remote', 'add', name, url];
		await this.exec(args);
	}

	async removeRemote(name: string): Promise<void> {
		const args = ['remote', 'remove', name];
		await this.exec(args);
	}

	async renameRemote(name: string, newName: string): Promise<void> {
		const args = ['remote', 'rename', name, newName];
		await this.exec(args);
	}

	async fetch(options: { remote?: string; ref?: string; all?: boolean; prune?: boolean; depth?: number; silent?: boolean; readonly cancellationToken?: CancellationToken } = {}): Promise<void> {
		const args = ['fetch'];
		const spawnOptions: SpawnOptions = {
			cancellationToken: options.cancellationToken,
			env: { 'GIT_HTTP_USER_AGENT': this.git.userAgent }
		};

		if (options.remote) {
			args.push(options.remote);

			if (options.ref) {
				args.push(options.ref);
			}
		} else if (options.all) {
			args.push('--all');
		}

		if (options.prune) {
			args.push('--prune');
		}

		if (typeof options.depth === 'number') {
			args.push(`--depth=${options.depth}`);
		}

		if (options.silent) {
			spawnOptions.env!['VSCODE_GIT_FETCH_SILENT'] = 'true';
		}

		try {
			await this.exec(args, spawnOptions);
		} catch (err) {
			if (/No remote repository specified\./.test(err.stderr || '')) {
				err.gitErrorCode = GitErrorCodes.NoRemoteRepositorySpecified;
			} else if (/Could not read from remote repository/.test(err.stderr || '')) {
				err.gitErrorCode = GitErrorCodes.RemoteConnectionError;
			} else if (/! \[rejected\].*\(non-fast-forward\)/m.test(err.stderr || '')) {
				// The local branch has outgoing changes and it cannot be fast-forwarded.
				err.gitErrorCode = GitErrorCodes.BranchFastForwardRejected;
			}

			throw err;
		}
	}

	async fetchTags(options: { remote: string; tags: string[]; force?: boolean }): Promise<void> {
		const args = ['fetch'];
		const spawnOptions: SpawnOptions = {
			env: { 'GIT_HTTP_USER_AGENT': this.git.userAgent }
		};

		args.push(options.remote);

		for (const tag of options.tags) {
			args.push(`refs/tags/${tag}:refs/tags/${tag}`);
		}

		if (options.force) {
			args.push('--force');
		}

		await this.exec(args, spawnOptions);
	}

	async pull(rebase?: boolean, remote?: string, branch?: string, options: PullOptions = {}): Promise<void> {
		const args = ['pull'];

		if (options.tags) {
			args.push('--tags');
		}

		if (options.unshallow) {
			args.push('--unshallow');
		}

		if (rebase) {
			args.push('-r');
		}

		if (remote && branch) {
			args.push(remote);
			args.push(branch);
		}

		try {
			await this.exec(args, {
				cancellationToken: options.cancellationToken,
				env: { 'GIT_HTTP_USER_AGENT': this.git.userAgent }
			});
		} catch (err) {
			if (/^CONFLICT \([^)]+\): \b/m.test(err.stdout || '')) {
				err.gitErrorCode = GitErrorCodes.Conflict;
			} else if (/Please tell me who you are\./.test(err.stderr || '')) {
				err.gitErrorCode = GitErrorCodes.NoUserNameConfigured;
			} else if (/Could not read from remote repository/.test(err.stderr || '')) {
				err.gitErrorCode = GitErrorCodes.RemoteConnectionError;
			} else if (/Pull(?:ing)? is not possible because you have unmerged files|Cannot pull with rebase: You have unstaged changes|Your local changes to the following files would be overwritten|Please, commit your changes before you can merge/i.test(err.stderr)) {
				err.stderr = err.stderr.replace(/Cannot pull with rebase: You have unstaged changes/i, 'Cannot pull with rebase, you have unstaged changes');
				err.gitErrorCode = GitErrorCodes.DirtyWorkTree;
			} else if (/cannot lock ref|unable to update local ref/i.test(err.stderr || '')) {
				err.gitErrorCode = GitErrorCodes.CantLockRef;
			} else if (/cannot rebase onto multiple branches/i.test(err.stderr || '')) {
				err.gitErrorCode = GitErrorCodes.CantRebaseMultipleBranches;
			} else if (/! \[rejected\].*\(would clobber existing tag\)/m.test(err.stderr || '')) {
				err.gitErrorCode = GitErrorCodes.TagConflict;
			}

			throw err;
		}
	}

	async rebase(branch: string, options: PullOptions = {}): Promise<void> {
		const args = ['rebase'];

		args.push(branch);

		try {
			await this.exec(args, options);
		} catch (err) {
			if (/^CONFLICT \([^)]+\): \b/m.test(err.stdout || '')) {
				err.gitErrorCode = GitErrorCodes.Conflict;
			} else if (/cannot rebase onto multiple branches/i.test(err.stderr || '')) {
				err.gitErrorCode = GitErrorCodes.CantRebaseMultipleBranches;
			}

			throw err;
		}
	}

	async revParse(ref: string): Promise<string | undefined> {
		const result = await this.exec(['rev-parse', ref]);
		if (result.exitCode) {
			return undefined;
		}

		return result.stdout.trim();
	}

	async push(remote?: string, name?: string, setUpstream: boolean = false, followTags = false, forcePushMode?: ForcePushMode, tags = false): Promise<void> {
		const args = ['push'];

		if (forcePushMode === ForcePushMode.ForceWithLease) {
			args.push('--force-with-lease');
		} else if (forcePushMode === ForcePushMode.Force) {
			args.push('--force');
		}

		if (setUpstream) {
			args.push('-u');
		}

		if (followTags) {
			args.push('--follow-tags');
		}

		if (tags) {
			args.push('--tags');
		}

		if (remote) {
			args.push(remote);
		}

		if (name) {
			args.push(name);
		}

		try {
			await this.exec(args, { env: { 'GIT_HTTP_USER_AGENT': this.git.userAgent } });
		} catch (err) {
			if (/^error: failed to push some refs to\b/m.test(err.stderr || '')) {
				err.gitErrorCode = GitErrorCodes.PushRejected;
			} else if (/Permission.*denied/.test(err.stderr || '')) {
				err.gitErrorCode = GitErrorCodes.PermissionDenied;
			} else if (/Could not read from remote repository/.test(err.stderr || '')) {
				err.gitErrorCode = GitErrorCodes.RemoteConnectionError;
			} else if (/^fatal: The current branch .* has no upstream branch/.test(err.stderr || '')) {
				err.gitErrorCode = GitErrorCodes.NoUpstreamBranch;
			}

			throw err;
		}
	}

	async cherryPick(commitHash: string): Promise<void> {
		const args = ['cherry-pick', commitHash];
		await this.exec(args);
	}

	async blame(path: string): Promise<string> {
		try {
			const args = ['blame', sanitizePath(path)];
			const result = await this.exec(args);
			return result.stdout.trim();
		} catch (err) {
			if (/^fatal: no such path/.test(err.stderr || '')) {
				err.gitErrorCode = GitErrorCodes.NoPathFound;
			}

			throw err;
		}
	}

	async createStash(message?: string, includeUntracked?: boolean, staged?: boolean): Promise<void> {
		try {
			const args = ['stash', 'push'];

			if (includeUntracked) {
				args.push('-u');
			}

			if (staged) {
				args.push('-S');
			}

			if (message) {
				args.push('-m', message);
			}

			await this.exec(args);
		} catch (err) {
			if (/No local changes to save/.test(err.stderr || '')) {
				err.gitErrorCode = GitErrorCodes.NoLocalChanges;
			}

			throw err;
		}
	}

	async popStash(index?: number): Promise<void> {
		const args = ['stash', 'pop'];
		await this.popOrApplyStash(args, index);
	}

	async applyStash(index?: number): Promise<void> {
		const args = ['stash', 'apply'];
		await this.popOrApplyStash(args, index);
	}

	private async popOrApplyStash(args: string[], index?: number): Promise<void> {
		try {
			if (typeof index === 'number') {
				args.push(`stash@{${index}}`);
			}

			await this.exec(args);
		} catch (err) {
			if (/No stash found/.test(err.stderr || '')) {
				err.gitErrorCode = GitErrorCodes.NoStashFound;
			} else if (/error: Your local changes to the following files would be overwritten/.test(err.stderr || '')) {
				err.gitErrorCode = GitErrorCodes.LocalChangesOverwritten;
			} else if (/^CONFLICT/m.test(err.stdout || '')) {
				err.gitErrorCode = GitErrorCodes.StashConflict;
			}

			throw err;
		}
	}

	async dropStash(index?: number): Promise<void> {
		const args = ['stash'];

		if (typeof index === 'number') {
			args.push('drop');
			args.push(`stash@{${index}}`);
		} else {
			args.push('clear');
		}

		try {
			await this.exec(args);
		} catch (err) {
			if (/No stash found/.test(err.stderr || '')) {
				err.gitErrorCode = GitErrorCodes.NoStashFound;
			}

			throw err;
		}
	}

	async getStatus(opts?: { limit?: number; ignoreSubmodules?: boolean; similarityThreshold?: number; untrackedChanges?: 'mixed' | 'separate' | 'hidden'; cancellationToken?: CancellationToken }): Promise<{ status: IFileStatus[]; statusLength: number; didHitLimit: boolean }> {
		if (opts?.cancellationToken && opts?.cancellationToken.isCancellationRequested) {
			throw new CancellationError();
		}

		const disposables: IDisposable[] = [];

		const env = { GIT_OPTIONAL_LOCKS: '0' };
		const args = ['status', '-z'];

		if (opts?.untrackedChanges === 'hidden') {
			args.push('-uno');
		} else {
			args.push('-uall');
		}

		if (opts?.ignoreSubmodules) {
			args.push('--ignore-submodules');
		}

		// --find-renames option is only available starting with git 2.18.0
		if (opts?.similarityThreshold && opts.similarityThreshold !== 50 && this._git.compareGitVersionTo('2.18.0') !== -1) {
			args.push(`--find-renames=${opts.similarityThreshold}%`);
		}

		const child = this.stream(args, { env });

		let result = new Promise<{ status: IFileStatus[]; statusLength: number; didHitLimit: boolean }>((c, e) => {
			const parser = new GitStatusParser();

			const onClose = (exitCode: number) => {
				if (exitCode !== 0) {
					const stderr = stderrData.join('');
					return e(new GitError({
						message: 'Failed to execute git',
						stderr,
						exitCode,
						gitErrorCode: getGitErrorCode(stderr),
						gitCommand: 'status',
						gitArgs: args
					}));
				}

				c({ status: parser.status, statusLength: parser.status.length, didHitLimit: false });
			};

			const limit = opts?.limit ?? 10000;
			const onStdoutData = (raw: string) => {
				parser.update(raw);

				if (limit !== 0 && parser.status.length > limit) {
					child.removeListener('close', onClose);
					child.stdout!.removeListener('data', onStdoutData);
					child.kill();

					c({ status: parser.status.slice(0, limit), statusLength: parser.status.length, didHitLimit: true });
				}
			};

			child.stdout!.setEncoding('utf8');
			child.stdout!.on('data', onStdoutData);

			const stderrData: string[] = [];
			child.stderr!.setEncoding('utf8');
			child.stderr!.on('data', raw => stderrData.push(raw as string));

			child.on('error', cpErrorHandler(e));
			child.on('close', onClose);
		});

		if (opts?.cancellationToken) {
			const cancellationPromise = new Promise<{ status: IFileStatus[]; statusLength: number; didHitLimit: boolean }>((_, e) => {
				disposables.push(onceEvent(opts.cancellationToken!.onCancellationRequested)(() => {
					try {
						child.kill();
					} catch (err) {
						// noop
					}

					e(new CancellationError());
				}));
			});

			result = Promise.race([result, cancellationPromise]);
		}

		try {
			const { status, statusLength, didHitLimit } = await result;
			return { status, statusLength, didHitLimit };
		}
		finally {
			dispose(disposables);
		}
	}

	async getHEADRef(): Promise<Branch | undefined> {
		let HEAD: Branch | undefined;

		try {
			HEAD = await this.getHEAD();

			if (HEAD.name) {
				// Branch
				HEAD = await this.getBranch(HEAD.name);
			} else if (HEAD.commit) {
				// Tag || Commit
				const tags = await this.getRefs({ pattern: 'refs/tags' });
				const tag = tags.find(tag => tag.commit === HEAD!.commit);

				if (tag) {
					HEAD = { ...HEAD, name: tag.name, type: RefType.Tag };
				}
			}
		} catch (err) {
			// noop
		}

		return HEAD;
	}

	async getHEAD(): Promise<Ref> {
		try {
			// Attempt to parse the HEAD file
			const result = await this.getHEADFS();
			return result;
		}
		catch (err) {
			this.logger.warn(err.message);
		}

		try {
			// Fallback to using git to determine HEAD
			const result = await this.exec(['symbolic-ref', '--short', 'HEAD']);

			if (!result.stdout) {
				throw new Error('Not in a branch');
			}

			return { name: result.stdout.trim(), commit: undefined, type: RefType.Head };
		}
		catch (err) { }

		// Detached HEAD
		const result = await this.exec(['rev-parse', 'HEAD']);

		if (!result.stdout) {
			throw new Error('Error parsing HEAD');
		}

		return { name: undefined, commit: result.stdout.trim(), type: RefType.Head };
	}

	async getHEADFS(): Promise<Ref> {
		const raw = await fs.readFile(path.join(this.dotGit.path, 'HEAD'), 'utf8');

		// Branch
		const branchMatch = raw.match(/^ref: refs\/heads\/(?<name>.*)$/m);
		if (branchMatch?.groups?.name) {
			return { name: branchMatch.groups.name, commit: undefined, type: RefType.Head };
		}

		// Detached
		const commitMatch = raw.match(/^(?<commit>[0-9a-f]{40})$/m);
		if (commitMatch?.groups?.commit) {
			return { name: undefined, commit: commitMatch.groups.commit, type: RefType.Head };
		}

		throw new Error(`Unable to parse HEAD file. HEAD file contents: ${raw}.`);
	}

	async findTrackingBranches(upstreamBranch: string): Promise<Branch[]> {
		const result = await this.exec(['for-each-ref', '--format', '%(refname:short)%00%(upstream:short)', 'refs/heads']);
		return result.stdout.trim().split('\n')
			.map(line => line.trim().split('\0'))
			.filter(([_, upstream]) => upstream === upstreamBranch)
			.map(([ref]) => ({ name: ref, type: RefType.Head } as Branch));
	}

	async getRefs(query: RefQuery, cancellationToken?: CancellationToken): Promise<Ref[]> {
		if (cancellationToken && cancellationToken.isCancellationRequested) {
			throw new CancellationError();
		}

		const args = ['for-each-ref'];

		if (query.count) {
			args.push(`--count=${query.count}`);
		}

		if (query.sort && query.sort !== 'alphabetically') {
			args.push('--sort', `-${query.sort}`);
		}

		args.push('--format', '%(refname) %(objectname) %(*objectname)');

		if (query.pattern) {
			args.push(query.pattern.startsWith('refs/') ? query.pattern : `refs/${query.pattern}`);
		}

		if (query.contains) {
			args.push('--contains', query.contains);
		}

		const result = await this.exec(args, { cancellationToken });

		const fn = (line: string): Ref | null => {
			let match: RegExpExecArray | null;

			if (match = /^refs\/heads\/([^ ]+) ([0-9a-f]{40}) ([0-9a-f]{40})?$/.exec(line)) {
				return { name: match[1], commit: match[2], type: RefType.Head };
			} else if (match = /^refs\/remotes\/([^/]+)\/([^ ]+) ([0-9a-f]{40}) ([0-9a-f]{40})?$/.exec(line)) {
				return { name: `${match[1]}/${match[2]}`, commit: match[3], type: RefType.RemoteHead, remote: match[1] };
			} else if (match = /^refs\/tags\/([^ ]+) ([0-9a-f]{40}) ([0-9a-f]{40})?$/.exec(line)) {
				return { name: match[1], commit: match[3] ?? match[2], type: RefType.Tag };
			}

			return null;
		};

		return result.stdout.split('\n')
			.filter(line => !!line)
			.map(fn)
			.filter(ref => !!ref) as Ref[];
	}

	async getRemoteRefs(remote: string, opts?: { heads?: boolean; tags?: boolean; cancellationToken?: CancellationToken }): Promise<Ref[]> {
		if (opts?.cancellationToken && opts?.cancellationToken.isCancellationRequested) {
			throw new CancellationError();
		}

		const args = ['ls-remote'];

		if (opts?.heads) {
			args.push('--heads');
		}

		if (opts?.tags) {
			args.push('--tags');
		}

		args.push(remote);

		const result = await this.exec(args, { cancellationToken: opts?.cancellationToken });

		const fn = (line: string): Ref | null => {
			let match: RegExpExecArray | null;

			if (match = /^([0-9a-f]{40})\trefs\/heads\/([^ ]+)$/.exec(line)) {
				return { name: match[1], commit: match[2], type: RefType.Head };
			} else if (match = /^([0-9a-f]{40})\trefs\/tags\/([^ ]+)$/.exec(line)) {
				return { name: match[2], commit: match[1], type: RefType.Tag };
			}

			return null;
		};

		return result.stdout.split('\n')
			.filter(line => !!line)
			.map(fn)
			.filter(ref => !!ref) as Ref[];
	}

	async getStashes(): Promise<Stash[]> {
		const result = await this.exec(['stash', 'list']);
		const regex = /^stash@{(\d+)}:(.+)$/;
		const rawStashes = result.stdout.trim().split('\n')
			.filter(b => !!b)
			.map(line => regex.exec(line) as RegExpExecArray)
			.filter(g => !!g)
			.map(([, index, description]: RegExpExecArray) => ({ index: parseInt(index), description }));

		return rawStashes;
	}

	async getRemotes(): Promise<Remote[]> {
		const remotes: MutableRemote[] = [];

		try {
			// Attempt to parse the config file
			remotes.push(...await this.getRemotesFS());

			if (remotes.length === 0) {
				this.logger.info('No remotes found in the git config file.');
			}
		}
		catch (err) {
			this.logger.warn(`getRemotes() - ${err.message}`);

			// Fallback to using git to get the remotes
			remotes.push(...await this.getRemotesGit());
		}

		for (const remote of remotes) {
			// https://github.com/microsoft/vscode/issues/45271
			remote.isReadOnly = remote.pushUrl === undefined || remote.pushUrl === 'no_push';
		}

		return remotes;
	}

	private async getRemotesFS(): Promise<MutableRemote[]> {
		const raw = await fs.readFile(path.join(this.dotGit.commonPath ?? this.dotGit.path, 'config'), 'utf8');
		return parseGitRemotes(raw);
	}

	private async getRemotesGit(): Promise<MutableRemote[]> {
		const remotes: MutableRemote[] = [];

		const result = await this.exec(['remote', '--verbose']);
		const lines = result.stdout.trim().split('\n').filter(l => !!l);

		for (const line of lines) {
			const parts = line.split(/\s/);
			const [name, url, type] = parts;

			let remote = remotes.find(r => r.name === name);

			if (!remote) {
				remote = { name, isReadOnly: false };
				remotes.push(remote);
			}

			if (/fetch/i.test(type)) {
				remote.fetchUrl = url;
			} else if (/push/i.test(type)) {
				remote.pushUrl = url;
			} else {
				remote.fetchUrl = url;
				remote.pushUrl = url;
			}
		}

		return remotes;
	}

	async getBranch(name: string): Promise<Branch> {
		if (name === 'HEAD') {
			return this.getHEAD();
		}

		const args = ['for-each-ref'];

		let supportsAheadBehind = true;
		if (this._git.compareGitVersionTo('1.9.0') === -1) {
			args.push('--format=%(refname)%00%(upstream:short)%00%(objectname)');
			supportsAheadBehind = false;
		} else if (this._git.compareGitVersionTo('2.16.0') === -1) {
			args.push('--format=%(refname)%00%(upstream:short)%00%(objectname)%00%(upstream:track)');
		} else {
			args.push('--format=%(refname)%00%(upstream:short)%00%(objectname)%00%(upstream:track)%00%(upstream:remotename)%00%(upstream:remoteref)');
		}

		// On Windows and macOS ref names are case insensitive so we add --ignore-case
		// to handle the scenario where the user switched to a branch with incorrect
		// casing
		if (isWindows || isMacintosh) {
			args.push('--ignore-case');
		}

		if (/^refs\/(head|remotes)\//i.test(name)) {
			args.push(name);
		} else {
			args.push(`refs/heads/${name}`, `refs/remotes/${name}`);
		}

		const result = await this.exec(args);
		const branches: Branch[] = result.stdout.trim().split('\n').map<Branch | undefined>(line => {
			let [branchName, upstream, ref, status, remoteName, upstreamRef] = line.trim().split('\0');

			if (branchName.startsWith('refs/heads/')) {
				branchName = branchName.substring(11);
				const index = upstream.indexOf('/');

				let ahead;
				let behind;
				const match = /\[(?:ahead ([0-9]+))?[,\s]*(?:behind ([0-9]+))?]|\[gone]/.exec(status);
				if (match) {
					[, ahead, behind] = match;
				}

				return {
					type: RefType.Head,
					name: branchName,
					upstream: upstream ? {
						name: upstreamRef ? upstreamRef.substring(11) : upstream.substring(index + 1),
						remote: remoteName ? remoteName : upstream.substring(0, index)
					} : undefined,
					commit: ref || undefined,
					ahead: Number(ahead) || 0,
					behind: Number(behind) || 0,
				};
			} else if (branchName.startsWith('refs/remotes/')) {
				branchName = branchName.substring(13);
				const index = branchName.indexOf('/');

				return {
					type: RefType.RemoteHead,
					name: branchName.substring(index + 1),
					remote: branchName.substring(0, index),
					commit: ref,
				};
			} else {
				return undefined;
			}
		}).filter((b?: Branch): b is Branch => !!b);

		if (branches.length) {
			const [branch] = branches;

			if (!supportsAheadBehind && branch.upstream) {
				try {
					const result = await this.exec(['rev-list', '--left-right', '--count', `${branch.name}...${branch.upstream.remote}/${branch.upstream.name}`]);
					const [ahead, behind] = result.stdout.trim().split('\t');

					(branch as any).ahead = Number(ahead) || 0;
					(branch as any).behind = Number(behind) || 0;
				} catch { }
			}

			return branch;
		}

		return Promise.reject<Branch>(new Error('No such branch'));
	}

	// TODO: Support core.commentChar
	stripCommitMessageComments(message: string): string {
		return message.replace(/^\s*#.*$\n?/gm, '').trim();
	}

	async getSquashMessage(): Promise<string | undefined> {
		const squashMsgPath = path.join(this.repositoryRoot, '.git', 'SQUASH_MSG');

		try {
			const raw = await fs.readFile(squashMsgPath, 'utf8');
			return this.stripCommitMessageComments(raw);
		} catch {
			return undefined;
		}
	}

	async getMergeMessage(): Promise<string | undefined> {
		const mergeMsgPath = path.join(this.repositoryRoot, '.git', 'MERGE_MSG');

		try {
			const raw = await fs.readFile(mergeMsgPath, 'utf8');
			return this.stripCommitMessageComments(raw);
		} catch {
			return undefined;
		}
	}

	async getCommitTemplate(): Promise<string> {
		try {
			const result = await this.exec(['config', '--get', 'commit.template']);

			if (!result.stdout) {
				return '';
			}

			// https://github.com/git/git/blob/3a0f269e7c82aa3a87323cb7ae04ac5f129f036b/path.c#L612
			const homedir = os.homedir();
			let templatePath = result.stdout.trim()
				.replace(/^~([^\/]*)\//, (_, user) => `${user ? path.join(path.dirname(homedir), user) : homedir}/`);

			if (!path.isAbsolute(templatePath)) {
				templatePath = path.join(this.repositoryRoot, templatePath);
			}

			const raw = await fs.readFile(templatePath, 'utf8');
			return this.stripCommitMessageComments(raw);
		} catch (err) {
			return '';
		}
	}

	async getCommit(ref: string): Promise<Commit> {
		const result = await this.exec(['show', '-s', `--format=${COMMIT_FORMAT}`, '-z', ref]);
		const commits = parseGitCommits(result.stdout);
		if (commits.length === 0) {
			return Promise.reject<Commit>('bad commit format');
		}
		return commits[0];
	}

	async updateSubmodules(paths: string[]): Promise<void> {
		const args = ['submodule', 'update'];

		for (const chunk of splitInChunks(paths.map(sanitizePath), MAX_CLI_LENGTH)) {
			await this.exec([...args, '--', ...chunk]);
		}
	}

	async getSubmodules(): Promise<Submodule[]> {
		const gitmodulesPath = path.join(this.root, '.gitmodules');

		try {
			const gitmodulesRaw = await fs.readFile(gitmodulesPath, 'utf8');
			return parseGitmodules(gitmodulesRaw);
		} catch (err) {
			if (/ENOENT/.test(err.message)) {
				return [];
			}

			throw err;
		}
	}
}<|MERGE_RESOLUTION|>--- conflicted
+++ resolved
@@ -1025,30 +1025,21 @@
 	async log(options?: LogOptions): Promise<Commit[]> {
 		const maxEntries = options?.maxEntries ?? 32;
 		const args = ['log', `-n${maxEntries}`, `--format=${COMMIT_FORMAT}`, '-z'];
-<<<<<<< HEAD
-=======
+
+		if (options?.reverse) {
+			args.push('--reverse', '--ancestry-path');
+		}
+
+		if (options?.sortByAuthorDate) {
+			args.push('--author-date-order');
+		}
 
 		if (options?.range) {
 			args.push(options.range);
 		}
 
-		args.push('--');
-
->>>>>>> e073d674
 		if (options?.path) {
 			args.push('--', options.path);
-		}
-
-		if (options?.reverse) {
-			args.push('--reverse', '--ancestry-path');
-		}
-
-		if (options?.sortByAuthorDate) {
-			args.push('--author-date-order');
-		}
-
-		if (options?.range) {
-			args.push(options.range);
 		}
 
 		const result = await this.exec(args);
