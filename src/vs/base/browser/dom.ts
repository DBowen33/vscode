--- conflicted
+++ resolved
@@ -820,18 +820,6 @@
 	return !!findParentWithClass(node, clazz, stopAtClazzOrNode);
 }
 
-<<<<<<< HEAD
-export function createStyleSheet(container: HTMLElement | null = null): HTMLStyleElement {
-	if (!container) {
-		if ((window as any).monacoShadowRoot) {
-			container = (window as any).monacoShadowRoot.querySelector('head');
-		}
-		else {
-			container = document.getElementsByTagName('head')[0];
-		}
-	}
-
-=======
 export function isShadowRoot(node: Node): node is ShadowRoot {
 	return (
 		node && !!(<ShadowRoot>node).host && !!(<ShadowRoot>node).mode
@@ -849,8 +837,16 @@
 	return isShadowRoot(domNode);
 }
 
-export function createStyleSheet(container: HTMLElement = document.getElementsByTagName('head')[0]): HTMLStyleElement {
->>>>>>> c201d89e
+export function createStyleSheet(container: HTMLElement | null = null): HTMLStyleElement {
+	if (!container) {
+		if ((window as any).monacoShadowRoot) {
+			container = (window as any).monacoShadowRoot.querySelector('head');
+		}
+		else {
+			container = document.getElementsByTagName('head')[0];
+		}
+	}
+
 	let style = document.createElement('style');
 	style.type = 'text/css';
 	style.media = 'screen';
