--- conflicted
+++ resolved
@@ -16,7 +16,6 @@
 import { GhostTextView } from './ghostText/ghostTextView.js';
 import { InlineCompletionViewData, InlineCompletionViewKind } from './inlineEdits/inlineEditsViewInterface.js';
 import { InlineEditsViewAndDiffProducer } from './inlineEdits/inlineEditsViewProducer.js';
-import { Range } from '../../../../common/core/range.js';
 
 export class InlineCompletionsView extends Disposable {
 	private readonly _ghostTexts;
@@ -83,22 +82,6 @@
 
 		this._register(createStyleSheetFromObservable(derived(reader => {
 			const fontFamily = this._fontFamily.read(reader);
-<<<<<<< HEAD
-			let fontSize: number = this._editor.getOption(EditorOption.fontInfo).fontSize;
-			const cursorSelection = this._editorObs.cursorSelection.read(reader);
-			if (cursorSelection) {
-				const fontDecorations = this._editor.getFontDecorationsInRange(Range.fromPositions(cursorSelection.getEndPosition()));
-				if (fontDecorations) {
-					for (const fontDecoration of fontDecorations) {
-						if (fontDecoration.options.fontSize) {
-							fontSize = fontDecoration.options.fontSize;
-							break;
-						}
-					}
-				}
-			}
-=======
->>>>>>> 2c76ee1b
 			return `
 .monaco-editor .ghost-text-decoration,
 .monaco-editor .ghost-text-decoration-preview,
