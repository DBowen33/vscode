/*---------------------------------------------------------------------------------------------
 *  Copyright (c) Microsoft Corporation. All rights reserved.
 *  Licensed under the MIT License. See License.txt in the project root for license information.
 *--------------------------------------------------------------------------------------------*/

import { ArrayQueue, pushMany } from '../../../base/common/arrays.js';
import { VSBuffer, VSBufferReadableStream } from '../../../base/common/buffer.js';
import { Color } from '../../../base/common/color.js';
import { BugIndicatingError, illegalArgument, onUnexpectedError } from '../../../base/common/errors.js';
import { Emitter, Event } from '../../../base/common/event.js';
import { IMarkdownString } from '../../../base/common/htmlContent.js';
import { Disposable, IDisposable, MutableDisposable, combinedDisposable } from '../../../base/common/lifecycle.js';
import { listenStream } from '../../../base/common/stream.js';
import * as strings from '../../../base/common/strings.js';
import { ThemeColor } from '../../../base/common/themables.js';
import { Constants } from '../../../base/common/uint.js';
import { URI } from '../../../base/common/uri.js';
import { ISingleEditOperation } from '../core/editOperation.js';
import { normalizeIndentation } from '../core/indentation.js';
import { IPosition, Position } from '../core/position.js';
import { IRange, Range } from '../core/range.js';
import { Selection } from '../core/selection.js';
import { TextChange } from '../core/textChange.js';
import { EDITOR_MODEL_DEFAULTS } from '../core/textModelDefaults.js';
import { IWordAtPosition } from '../core/wordHelper.js';
import { FormattingOptions } from '../languages.js';
import { ILanguageSelection, ILanguageService } from '../languages/language.js';
import { ILanguageConfigurationService } from '../languages/languageConfigurationRegistry.js';
import * as model from '../model.js';
import { BracketPairsTextModelPart } from './bracketPairsTextModelPart/bracketPairsImpl.js';
import { ColorizedBracketPairsDecorationProvider } from './bracketPairsTextModelPart/colorizedBracketPairsDecorationProvider.js';
import { EditStack } from './editStack.js';
import { GuidesTextModelPart } from './guidesTextModelPart.js';
import { guessIndentation } from './indentationGuesser.js';
import { IntervalNode, IntervalTree, recomputeMaxEnd } from './intervalTree.js';
import { PieceTreeTextBuffer } from './pieceTreeTextBuffer/pieceTreeTextBuffer.js';
import { PieceTreeTextBufferBuilder } from './pieceTreeTextBuffer/pieceTreeTextBufferBuilder.js';
import { SearchParams, TextModelSearch } from './textModelSearch.js';
import { TokenizationTextModelPart } from './tokenizationTextModelPart.js';
import { AttachedViews } from './tokens.js';
import { IBracketPairsTextModelPart } from '../textModelBracketPairs.js';
<<<<<<< HEAD
import { IModelContentChangedEvent, IModelDecorationsChangedEvent, IModelOptionsChangedEvent, InternalModelContentChangeEvent, LineInjectedText, ModelInjectedTextChangedEvent, ModelRawChange, ModelRawContentChangedEvent, ModelRawEOLChanged, ModelRawFlush, ModelRawLineChanged, ModelRawLinesDeleted, ModelRawLinesInserted, ModelLineHeightChangedEvent, ModelLineHeightChanged, ModelFontChanged, ModelFontChangedEvent, FontDecoration } from '../textModelEvents.js';
=======
import { IModelContentChangedEvent, IModelDecorationsChangedEvent, IModelOptionsChangedEvent, InternalModelContentChangeEvent, LineInjectedText, ModelInjectedTextChangedEvent, ModelRawChange, ModelRawContentChangedEvent, ModelRawEOLChanged, ModelRawFlush, ModelRawLineChanged, ModelRawLinesDeleted, ModelRawLinesInserted, ModelLineHeightChangedEvent, ModelLineHeightChanged } from '../textModelEvents.js';
>>>>>>> beb927ea
import { IGuidesTextModelPart } from '../textModelGuides.js';
import { ITokenizationTextModelPart } from '../tokenizationTextModelPart.js';
import { IInstantiationService } from '../../../platform/instantiation/common/instantiation.js';
import { IColorTheme } from '../../../platform/theme/common/themeService.js';
import { IUndoRedoService, ResourceEditStackSnapshot, UndoRedoGroup } from '../../../platform/undoRedo/common/undoRedo.js';
import { TokenArray } from '../tokens/tokenArray.js';
<<<<<<< HEAD
import { countEOL } from '../core/eolCounter.js';
=======
>>>>>>> beb927ea
import { SetWithKey } from '../../../base/common/collections.js';

export function createTextBufferFactory(text: string): model.ITextBufferFactory {
	const builder = new PieceTreeTextBufferBuilder();
	builder.acceptChunk(text);
	return builder.finish();
}

interface ITextStream {
	on(event: 'data', callback: (data: string) => void): void;
	on(event: 'error', callback: (err: Error) => void): void;
	on(event: 'end', callback: () => void): void;
	on(event: string, callback: any): void;
}

export function createTextBufferFactoryFromStream(stream: ITextStream): Promise<model.ITextBufferFactory>;
export function createTextBufferFactoryFromStream(stream: VSBufferReadableStream): Promise<model.ITextBufferFactory>;
export function createTextBufferFactoryFromStream(stream: ITextStream | VSBufferReadableStream): Promise<model.ITextBufferFactory> {
	return new Promise<model.ITextBufferFactory>((resolve, reject) => {
		const builder = new PieceTreeTextBufferBuilder();

		let done = false;

		listenStream<string | VSBuffer>(stream, {
			onData: chunk => {
				builder.acceptChunk((typeof chunk === 'string') ? chunk : chunk.toString());
			},
			onError: error => {
				if (!done) {
					done = true;
					reject(error);
				}
			},
			onEnd: () => {
				if (!done) {
					done = true;
					resolve(builder.finish());
				}
			}
		});
	});
}

export function createTextBufferFactoryFromSnapshot(snapshot: model.ITextSnapshot): model.ITextBufferFactory {
	const builder = new PieceTreeTextBufferBuilder();

	let chunk: string | null;
	while (typeof (chunk = snapshot.read()) === 'string') {
		builder.acceptChunk(chunk);
	}

	return builder.finish();
}

export function createTextBuffer(value: string | model.ITextBufferFactory | model.ITextSnapshot, defaultEOL: model.DefaultEndOfLine): { textBuffer: model.ITextBuffer; disposable: IDisposable } {
	let factory: model.ITextBufferFactory;
	if (typeof value === 'string') {
		factory = createTextBufferFactory(value);
	} else if (model.isITextSnapshot(value)) {
		factory = createTextBufferFactoryFromSnapshot(value);
	} else {
		factory = value;
	}
	return factory.create(defaultEOL);
}

let MODEL_ID = 0;

const LIMIT_FIND_COUNT = 999;
const LONG_LINE_BOUNDARY = 10000;

class TextModelSnapshot implements model.ITextSnapshot {

	private readonly _source: model.ITextSnapshot;
	private _eos: boolean;

	constructor(source: model.ITextSnapshot) {
		this._source = source;
		this._eos = false;
	}

	public read(): string | null {
		if (this._eos) {
			return null;
		}

		const result: string[] = [];
		let resultCnt = 0;
		let resultLength = 0;

		do {
			const tmp = this._source.read();

			if (tmp === null) {
				// end-of-stream
				this._eos = true;
				if (resultCnt === 0) {
					return null;
				} else {
					return result.join('');
				}
			}

			if (tmp.length > 0) {
				result[resultCnt++] = tmp;
				resultLength += tmp.length;
			}

			if (resultLength >= 64 * 1024) {
				return result.join('');
			}
		} while (true);
	}
}

const invalidFunc = () => { throw new Error(`Invalid change accessor`); };

const enum StringOffsetValidationType {
	/**
	 * Even allowed in surrogate pairs
	 */
	Relaxed = 0,
	/**
	 * Not allowed in surrogate pairs
	 */
	SurrogatePairs = 1,
}

export class TextModel extends Disposable implements model.ITextModel, IDecorationsTreesHost {

	static _MODEL_SYNC_LIMIT = 50 * 1024 * 1024; // 50 MB,  // used in tests
	private static readonly LARGE_FILE_SIZE_THRESHOLD = 20 * 1024 * 1024; // 20 MB;
	private static readonly LARGE_FILE_LINE_COUNT_THRESHOLD = 300 * 1000; // 300K lines
	private static readonly LARGE_FILE_HEAP_OPERATION_THRESHOLD = 256 * 1024 * 1024; // 256M characters, usually ~> 512MB memory usage

	public static DEFAULT_CREATION_OPTIONS: model.ITextModelCreationOptions = {
		isForSimpleWidget: false,
		tabSize: EDITOR_MODEL_DEFAULTS.tabSize,
		indentSize: EDITOR_MODEL_DEFAULTS.indentSize,
		insertSpaces: EDITOR_MODEL_DEFAULTS.insertSpaces,
		detectIndentation: false,
		defaultEOL: model.DefaultEndOfLine.LF,
		trimAutoWhitespace: EDITOR_MODEL_DEFAULTS.trimAutoWhitespace,
		largeFileOptimizations: EDITOR_MODEL_DEFAULTS.largeFileOptimizations,
		bracketPairColorizationOptions: EDITOR_MODEL_DEFAULTS.bracketPairColorizationOptions,
	};

	public static resolveOptions(textBuffer: model.ITextBuffer, options: model.ITextModelCreationOptions): model.TextModelResolvedOptions {
		if (options.detectIndentation) {
			const guessedIndentation = guessIndentation(textBuffer, options.tabSize, options.insertSpaces);
			return new model.TextModelResolvedOptions({
				tabSize: guessedIndentation.tabSize,
				indentSize: 'tabSize', // TODO@Alex: guess indentSize independent of tabSize
				insertSpaces: guessedIndentation.insertSpaces,
				trimAutoWhitespace: options.trimAutoWhitespace,
				defaultEOL: options.defaultEOL,
				bracketPairColorizationOptions: options.bracketPairColorizationOptions,
			});
		}

		return new model.TextModelResolvedOptions(options);
	}

	//#region Events
	private readonly _onWillDispose: Emitter<void> = this._register(new Emitter<void>());
	public readonly onWillDispose: Event<void> = this._onWillDispose.event;

<<<<<<< HEAD
	private readonly _onDidChangeDecorations: DidChangeDecorationsEmitter = this._register(new DidChangeDecorationsEmitter((affectedInjectedTextLines, affectedLineHeights, affectedFontLines) => this.handleBeforeFireDecorationsChangedEvent(affectedInjectedTextLines, affectedLineHeights, affectedFontLines)));
=======
	private readonly _onDidChangeDecorations: DidChangeDecorationsEmitter = this._register(new DidChangeDecorationsEmitter((affectedInjectedTextLines, affectedLineHeights) => this.handleBeforeFireDecorationsChangedEvent(affectedInjectedTextLines, affectedLineHeights)));
>>>>>>> beb927ea
	public readonly onDidChangeDecorations: Event<IModelDecorationsChangedEvent> = this._onDidChangeDecorations.event;

	public get onDidChangeLanguage() { return this._tokenizationTextModelPart.onDidChangeLanguage; }
	public get onDidChangeLanguageConfiguration() { return this._tokenizationTextModelPart.onDidChangeLanguageConfiguration; }
	public get onDidChangeTokens() { return this._tokenizationTextModelPart.onDidChangeTokens; }

	private readonly _onDidChangeOptions: Emitter<IModelOptionsChangedEvent> = this._register(new Emitter<IModelOptionsChangedEvent>());
	public readonly onDidChangeOptions: Event<IModelOptionsChangedEvent> = this._onDidChangeOptions.event;

	private readonly _onDidChangeAttached: Emitter<void> = this._register(new Emitter<void>());
	public readonly onDidChangeAttached: Event<void> = this._onDidChangeAttached.event;

	private readonly _onDidChangeInjectedText: Emitter<ModelInjectedTextChangedEvent> = this._register(new Emitter<ModelInjectedTextChangedEvent>());

	private readonly _onDidChangeLineHeight: Emitter<ModelLineHeightChangedEvent> = this._register(new Emitter<ModelLineHeightChangedEvent>());
	public readonly onDidChangeLineHeight: Event<ModelLineHeightChangedEvent> = this._onDidChangeLineHeight.event;

<<<<<<< HEAD
	private readonly _onDidChangeFonts: Emitter<ModelFontChangedEvent> = this._register(new Emitter<ModelFontChangedEvent>());
	public readonly onDidChangeFonts: Event<ModelFontChangedEvent> = this._onDidChangeFonts.event;

=======
>>>>>>> beb927ea
	private readonly _eventEmitter: DidChangeContentEmitter = this._register(new DidChangeContentEmitter());
	public onDidChangeContent(listener: (e: IModelContentChangedEvent) => void): IDisposable {
		return this._eventEmitter.slowEvent((e: InternalModelContentChangeEvent) => listener(e.contentChangedEvent));
	}
	public onDidChangeContentOrInjectedText(listener: (e: InternalModelContentChangeEvent | ModelInjectedTextChangedEvent) => void): IDisposable {
		return combinedDisposable(
			this._eventEmitter.fastEvent(e => listener(e)),
			this._onDidChangeInjectedText.event(e => listener(e))
		);
	}
	//#endregion

	public readonly id: string;
	public readonly isForSimpleWidget: boolean;
	private readonly _associatedResource: URI;
	private _attachedEditorCount: number;
	private _buffer: model.ITextBuffer;
	private _bufferDisposable: IDisposable;
	private _options: model.TextModelResolvedOptions;
	private readonly _languageSelectionListener = this._register(new MutableDisposable<IDisposable>());

	private _isDisposed: boolean;
	private __isDisposing: boolean;
	public _isDisposing(): boolean { return this.__isDisposing; }
	private _versionId: number;
	/**
	 * Unlike, versionId, this can go down (via undo) or go to previous values (via redo)
	 */
	private _alternativeVersionId: number;
	private _initialUndoRedoSnapshot: ResourceEditStackSnapshot | null;
	private readonly _isTooLargeForSyncing: boolean;
	private readonly _isTooLargeForTokenization: boolean;
	private readonly _isTooLargeForHeapOperation: boolean;

	//#region Editing
	private readonly _commandManager: EditStack;
	private _isUndoing: boolean;
	private _isRedoing: boolean;
	private _trimAutoWhitespaceLines: number[] | null;
	//#endregion

	//#region Decorations
	/**
	 * Used to workaround broken clients that might attempt using a decoration id generated by a different model.
	 * It is not globally unique in order to limit it to one character.
	 */
	private readonly _instanceId: string;
	private _deltaDecorationCallCnt: number = 0;
	private _lastDecorationId: number;
	private _decorations: { [decorationId: string]: IntervalNode };
	private _decorationsTree: DecorationsTrees;
	private readonly _decorationProvider: ColorizedBracketPairsDecorationProvider;
	//#endregion

	private readonly _tokenizationTextModelPart: TokenizationTextModelPart;
	public get tokenization(): ITokenizationTextModelPart { return this._tokenizationTextModelPart; }

	private readonly _bracketPairs: BracketPairsTextModelPart;
	public get bracketPairs(): IBracketPairsTextModelPart { return this._bracketPairs; }

	private readonly _guidesTextModelPart: GuidesTextModelPart;
	public get guides(): IGuidesTextModelPart { return this._guidesTextModelPart; }

	private readonly _attachedViews = new AttachedViews();

	constructor(
		source: string | model.ITextBufferFactory,
		languageIdOrSelection: string | ILanguageSelection,
		creationOptions: model.ITextModelCreationOptions,
		associatedResource: URI | null = null,
		@IUndoRedoService private readonly _undoRedoService: IUndoRedoService,
		@ILanguageService private readonly _languageService: ILanguageService,
		@ILanguageConfigurationService private readonly _languageConfigurationService: ILanguageConfigurationService,
		@IInstantiationService private readonly instantiationService: IInstantiationService
	) {
		super();

		// Generate a new unique model id
		MODEL_ID++;
		this.id = '$model' + MODEL_ID;
		this.isForSimpleWidget = creationOptions.isForSimpleWidget;
		if (typeof associatedResource === 'undefined' || associatedResource === null) {
			this._associatedResource = URI.parse('inmemory://model/' + MODEL_ID);
		} else {
			this._associatedResource = associatedResource;
		}
		this._attachedEditorCount = 0;

		const { textBuffer, disposable } = createTextBuffer(source, creationOptions.defaultEOL);
		this._buffer = textBuffer;
		this._bufferDisposable = disposable;

		const bufferLineCount = this._buffer.getLineCount();
		const bufferTextLength = this._buffer.getValueLengthInRange(new Range(1, 1, bufferLineCount, this._buffer.getLineLength(bufferLineCount) + 1), model.EndOfLinePreference.TextDefined);

		// !!! Make a decision in the ctor and permanently respect this decision !!!
		// If a model is too large at construction time, it will never get tokenized,
		// under no circumstances.
		if (creationOptions.largeFileOptimizations) {
			this._isTooLargeForTokenization = (
				(bufferTextLength > TextModel.LARGE_FILE_SIZE_THRESHOLD)
				|| (bufferLineCount > TextModel.LARGE_FILE_LINE_COUNT_THRESHOLD)
			);

			this._isTooLargeForHeapOperation = bufferTextLength > TextModel.LARGE_FILE_HEAP_OPERATION_THRESHOLD;
		} else {
			this._isTooLargeForTokenization = false;
			this._isTooLargeForHeapOperation = false;
		}

		this._options = TextModel.resolveOptions(this._buffer, creationOptions);

		const languageId = (typeof languageIdOrSelection === 'string' ? languageIdOrSelection : languageIdOrSelection.languageId);
		if (typeof languageIdOrSelection !== 'string') {
			this._languageSelectionListener.value = languageIdOrSelection.onDidChange(() => this._setLanguage(languageIdOrSelection.languageId));
		}

		this._bracketPairs = this._register(new BracketPairsTextModelPart(this, this._languageConfigurationService));
		this._guidesTextModelPart = this._register(new GuidesTextModelPart(this, this._languageConfigurationService));
		this._decorationProvider = this._register(new ColorizedBracketPairsDecorationProvider(this));
		this._tokenizationTextModelPart = this.instantiationService.createInstance(TokenizationTextModelPart,
			this,
			this._bracketPairs,
			languageId,
			this._attachedViews
		);

		this._isTooLargeForSyncing = (bufferTextLength > TextModel._MODEL_SYNC_LIMIT);

		this._versionId = 1;
		this._alternativeVersionId = 1;
		this._initialUndoRedoSnapshot = null;

		this._isDisposed = false;
		this.__isDisposing = false;

		this._instanceId = strings.singleLetterHash(MODEL_ID);
		this._lastDecorationId = 0;
		this._decorations = Object.create(null);
		this._decorationsTree = new DecorationsTrees();

		this._commandManager = new EditStack(this, this._undoRedoService);
		this._isUndoing = false;
		this._isRedoing = false;
		this._trimAutoWhitespaceLines = null;


		this._register(this._decorationProvider.onDidChange(() => {
			this._onDidChangeDecorations.beginDeferredEmit();
			this._onDidChangeDecorations.fire();
			this._onDidChangeDecorations.endDeferredEmit();
		}));

		this._languageService.requestRichLanguageFeatures(languageId);

		this._register(this._languageConfigurationService.onDidChange(e => {
			this._bracketPairs.handleLanguageConfigurationServiceChange(e);
			this._tokenizationTextModelPart.handleLanguageConfigurationServiceChange(e);
		}));
	}

	public override dispose(): void {
		this.__isDisposing = true;
		this._onWillDispose.fire();
		this._tokenizationTextModelPart.dispose();
		this._isDisposed = true;
		super.dispose();
		this._bufferDisposable.dispose();
		this.__isDisposing = false;
		// Manually release reference to previous text buffer to avoid large leaks
		// in case someone leaks a TextModel reference
		const emptyDisposedTextBuffer = new PieceTreeTextBuffer([], '', '\n', false, false, true, true);
		emptyDisposedTextBuffer.dispose();
		this._buffer = emptyDisposedTextBuffer;
		this._bufferDisposable = Disposable.None;
	}

	_hasListeners(): boolean {
		return (
			this._onWillDispose.hasListeners()
			|| this._onDidChangeDecorations.hasListeners()
			|| this._tokenizationTextModelPart._hasListeners()
			|| this._onDidChangeOptions.hasListeners()
			|| this._onDidChangeAttached.hasListeners()
			|| this._onDidChangeInjectedText.hasListeners()
			|| this._onDidChangeLineHeight.hasListeners()
<<<<<<< HEAD
			|| this._onDidChangeFonts.hasListeners()
=======
>>>>>>> beb927ea
			|| this._eventEmitter.hasListeners()
		);
	}

	private _assertNotDisposed(): void {
		if (this._isDisposed) {
			throw new BugIndicatingError('Model is disposed!');
		}
	}

	public equalsTextBuffer(other: model.ITextBuffer): boolean {
		this._assertNotDisposed();
		return this._buffer.equals(other);
	}

	public getTextBuffer(): model.ITextBuffer {
		this._assertNotDisposed();
		return this._buffer;
	}

	private _emitContentChangedEvent(rawChange: ModelRawContentChangedEvent, change: IModelContentChangedEvent): void {
		if (this.__isDisposing) {
			// Do not confuse listeners by emitting any event after disposing
			return;
		}
		this._tokenizationTextModelPart.handleDidChangeContent(change);
		this._bracketPairs.handleDidChangeContent(change);
		this._eventEmitter.fire(new InternalModelContentChangeEvent(rawChange, change));
	}

	public setValue(value: string | model.ITextSnapshot): void {
		this._assertNotDisposed();

		if (value === null || value === undefined) {
			throw illegalArgument();
		}

		const { textBuffer, disposable } = createTextBuffer(value, this._options.defaultEOL);
		this._setValueFromTextBuffer(textBuffer, disposable);
	}

	private _createContentChanged2(range: Range, rangeOffset: number, rangeLength: number, rangeEndPosition: Position, text: string, isUndoing: boolean, isRedoing: boolean, isFlush: boolean, isEolChange: boolean): IModelContentChangedEvent {
		return {
			changes: [{
				range: range,
				rangeOffset: rangeOffset,
				rangeLength: rangeLength,
				text: text,
			}],
			eol: this._buffer.getEOL(),
			isEolChange: isEolChange,
			versionId: this.getVersionId(),
			isUndoing: isUndoing,
			isRedoing: isRedoing,
			isFlush: isFlush
		};
	}

	private _setValueFromTextBuffer(textBuffer: model.ITextBuffer, textBufferDisposable: IDisposable): void {
		this._assertNotDisposed();
		const oldFullModelRange = this.getFullModelRange();
		const oldModelValueLength = this.getValueLengthInRange(oldFullModelRange);
		const endLineNumber = this.getLineCount();
		const endColumn = this.getLineMaxColumn(endLineNumber);

		this._buffer = textBuffer;
		this._bufferDisposable.dispose();
		this._bufferDisposable = textBufferDisposable;
		this._increaseVersionId();

		// Destroy all my decorations
		this._decorations = Object.create(null);
		this._decorationsTree = new DecorationsTrees();

		// Destroy my edit history and settings
		this._commandManager.clear();
		this._trimAutoWhitespaceLines = null;

		this._emitContentChangedEvent(
			new ModelRawContentChangedEvent(
				[
					new ModelRawFlush()
				],
				this._versionId,
				false,
				false
			),
			this._createContentChanged2(new Range(1, 1, endLineNumber, endColumn), 0, oldModelValueLength, new Position(endLineNumber, endColumn), this.getValue(), false, false, true, false)
		);
	}

	public setEOL(eol: model.EndOfLineSequence): void {
		this._assertNotDisposed();
		const newEOL = (eol === model.EndOfLineSequence.CRLF ? '\r\n' : '\n');
		if (this._buffer.getEOL() === newEOL) {
			// Nothing to do
			return;
		}

		const oldFullModelRange = this.getFullModelRange();
		const oldModelValueLength = this.getValueLengthInRange(oldFullModelRange);
		const endLineNumber = this.getLineCount();
		const endColumn = this.getLineMaxColumn(endLineNumber);

		this._onBeforeEOLChange();
		this._buffer.setEOL(newEOL);
		this._increaseVersionId();
		this._onAfterEOLChange();

		this._emitContentChangedEvent(
			new ModelRawContentChangedEvent(
				[
					new ModelRawEOLChanged()
				],
				this._versionId,
				false,
				false
			),
			this._createContentChanged2(new Range(1, 1, endLineNumber, endColumn), 0, oldModelValueLength, new Position(endLineNumber, endColumn), this.getValue(), false, false, false, true)
		);
	}

	private _onBeforeEOLChange(): void {
		// Ensure all decorations get their `range` set.
		this._decorationsTree.ensureAllNodesHaveRanges(this);
	}

	private _onAfterEOLChange(): void {
		// Transform back `range` to offsets
		const versionId = this.getVersionId();
		const allDecorations = this._decorationsTree.collectNodesPostOrder();
		for (let i = 0, len = allDecorations.length; i < len; i++) {
			const node = allDecorations[i];
			const range = node.range!; // the range is defined due to `_onBeforeEOLChange`

			const delta = node.cachedAbsoluteStart - node.start;

			const startOffset = this._buffer.getOffsetAt(range.startLineNumber, range.startColumn);
			const endOffset = this._buffer.getOffsetAt(range.endLineNumber, range.endColumn);

			node.cachedAbsoluteStart = startOffset;
			node.cachedAbsoluteEnd = endOffset;
			node.cachedVersionId = versionId;

			node.start = startOffset - delta;
			node.end = endOffset - delta;

			recomputeMaxEnd(node);
		}
	}

	public onBeforeAttached(): model.IAttachedView {
		this._attachedEditorCount++;
		if (this._attachedEditorCount === 1) {
			this._tokenizationTextModelPart.handleDidChangeAttached();
			this._onDidChangeAttached.fire(undefined);
		}
		return this._attachedViews.attachView();
	}

	public onBeforeDetached(view: model.IAttachedView): void {
		this._attachedEditorCount--;
		if (this._attachedEditorCount === 0) {
			this._tokenizationTextModelPart.handleDidChangeAttached();
			this._onDidChangeAttached.fire(undefined);
		}
		this._attachedViews.detachView(view);
	}

	public isAttachedToEditor(): boolean {
		return this._attachedEditorCount > 0;
	}

	public getAttachedEditorCount(): number {
		return this._attachedEditorCount;
	}

	public isTooLargeForSyncing(): boolean {
		return this._isTooLargeForSyncing;
	}

	public isTooLargeForTokenization(): boolean {
		return this._isTooLargeForTokenization;
	}

	public isTooLargeForHeapOperation(): boolean {
		return this._isTooLargeForHeapOperation;
	}

	public isDisposed(): boolean {
		return this._isDisposed;
	}

	public isDominatedByLongLines(): boolean {
		this._assertNotDisposed();
		if (this.isTooLargeForTokenization()) {
			// Cannot word wrap huge files anyways, so it doesn't really matter
			return false;
		}
		let smallLineCharCount = 0;
		let longLineCharCount = 0;

		const lineCount = this._buffer.getLineCount();
		for (let lineNumber = 1; lineNumber <= lineCount; lineNumber++) {
			const lineLength = this._buffer.getLineLength(lineNumber);
			if (lineLength >= LONG_LINE_BOUNDARY) {
				longLineCharCount += lineLength;
			} else {
				smallLineCharCount += lineLength;
			}
		}

		return (longLineCharCount > smallLineCharCount);
	}

	public get uri(): URI {
		return this._associatedResource;
	}

	//#region Options

	public getOptions(): model.TextModelResolvedOptions {
		this._assertNotDisposed();
		return this._options;
	}

	public getFormattingOptions(): FormattingOptions {
		return {
			tabSize: this._options.indentSize,
			insertSpaces: this._options.insertSpaces
		};
	}

	public updateOptions(_newOpts: model.ITextModelUpdateOptions): void {
		this._assertNotDisposed();
		const tabSize = (typeof _newOpts.tabSize !== 'undefined') ? _newOpts.tabSize : this._options.tabSize;
		const indentSize = (typeof _newOpts.indentSize !== 'undefined') ? _newOpts.indentSize : this._options.originalIndentSize;
		const insertSpaces = (typeof _newOpts.insertSpaces !== 'undefined') ? _newOpts.insertSpaces : this._options.insertSpaces;
		const trimAutoWhitespace = (typeof _newOpts.trimAutoWhitespace !== 'undefined') ? _newOpts.trimAutoWhitespace : this._options.trimAutoWhitespace;
		const bracketPairColorizationOptions = (typeof _newOpts.bracketColorizationOptions !== 'undefined') ? _newOpts.bracketColorizationOptions : this._options.bracketPairColorizationOptions;

		const newOpts = new model.TextModelResolvedOptions({
			tabSize: tabSize,
			indentSize: indentSize,
			insertSpaces: insertSpaces,
			defaultEOL: this._options.defaultEOL,
			trimAutoWhitespace: trimAutoWhitespace,
			bracketPairColorizationOptions,
		});

		if (this._options.equals(newOpts)) {
			return;
		}

		const e = this._options.createChangeEvent(newOpts);
		this._options = newOpts;

		this._bracketPairs.handleDidChangeOptions(e);
		this._decorationProvider.handleDidChangeOptions(e);
		this._onDidChangeOptions.fire(e);
	}

	public detectIndentation(defaultInsertSpaces: boolean, defaultTabSize: number): void {
		this._assertNotDisposed();
		const guessedIndentation = guessIndentation(this._buffer, defaultTabSize, defaultInsertSpaces);
		this.updateOptions({
			insertSpaces: guessedIndentation.insertSpaces,
			tabSize: guessedIndentation.tabSize,
			indentSize: guessedIndentation.tabSize, // TODO@Alex: guess indentSize independent of tabSize
		});
	}

	public normalizeIndentation(str: string): string {
		this._assertNotDisposed();
		return normalizeIndentation(str, this._options.indentSize, this._options.insertSpaces);
	}

	//#endregion

	//#region Reading

	public getVersionId(): number {
		this._assertNotDisposed();
		return this._versionId;
	}

	public mightContainRTL(): boolean {
		return this._buffer.mightContainRTL();
	}

	public mightContainUnusualLineTerminators(): boolean {
		return this._buffer.mightContainUnusualLineTerminators();
	}

	public removeUnusualLineTerminators(selections: Selection[] | null = null): void {
		const matches = this.findMatches(strings.UNUSUAL_LINE_TERMINATORS.source, false, true, false, null, false, Constants.MAX_SAFE_SMALL_INTEGER);
		this._buffer.resetMightContainUnusualLineTerminators();
		this.pushEditOperations(selections, matches.map(m => ({ range: m.range, text: null })), () => null);
	}

	public mightContainNonBasicASCII(): boolean {
		return this._buffer.mightContainNonBasicASCII();
	}

	public getAlternativeVersionId(): number {
		this._assertNotDisposed();
		return this._alternativeVersionId;
	}

	public getInitialUndoRedoSnapshot(): ResourceEditStackSnapshot | null {
		this._assertNotDisposed();
		return this._initialUndoRedoSnapshot;
	}

	public getOffsetAt(rawPosition: IPosition): number {
		this._assertNotDisposed();
		const position = this._validatePosition(rawPosition.lineNumber, rawPosition.column, StringOffsetValidationType.Relaxed);
		return this._buffer.getOffsetAt(position.lineNumber, position.column);
	}

	public getPositionAt(rawOffset: number): Position {
		this._assertNotDisposed();
		const offset = (Math.min(this._buffer.getLength(), Math.max(0, rawOffset)));
		return this._buffer.getPositionAt(offset);
	}

	private _increaseVersionId(): void {
		this._versionId = this._versionId + 1;
		this._alternativeVersionId = this._versionId;
	}

	public _overwriteVersionId(versionId: number): void {
		this._versionId = versionId;
	}

	public _overwriteAlternativeVersionId(newAlternativeVersionId: number): void {
		this._alternativeVersionId = newAlternativeVersionId;
	}

	public _overwriteInitialUndoRedoSnapshot(newInitialUndoRedoSnapshot: ResourceEditStackSnapshot | null): void {
		this._initialUndoRedoSnapshot = newInitialUndoRedoSnapshot;
	}

	public getValue(eol?: model.EndOfLinePreference, preserveBOM: boolean = false): string {
		this._assertNotDisposed();
		if (this.isTooLargeForHeapOperation()) {
			throw new BugIndicatingError('Operation would exceed heap memory limits');
		}

		const fullModelRange = this.getFullModelRange();
		const fullModelValue = this.getValueInRange(fullModelRange, eol);

		if (preserveBOM) {
			return this._buffer.getBOM() + fullModelValue;
		}

		return fullModelValue;
	}

	public createSnapshot(preserveBOM: boolean = false): model.ITextSnapshot {
		return new TextModelSnapshot(this._buffer.createSnapshot(preserveBOM));
	}

	public getValueLength(eol?: model.EndOfLinePreference, preserveBOM: boolean = false): number {
		this._assertNotDisposed();
		const fullModelRange = this.getFullModelRange();
		const fullModelValue = this.getValueLengthInRange(fullModelRange, eol);

		if (preserveBOM) {
			return this._buffer.getBOM().length + fullModelValue;
		}

		return fullModelValue;
	}

	public getValueInRange(rawRange: IRange, eol: model.EndOfLinePreference = model.EndOfLinePreference.TextDefined): string {
		this._assertNotDisposed();
		return this._buffer.getValueInRange(this.validateRange(rawRange), eol);
	}

	public getValueLengthInRange(rawRange: IRange, eol: model.EndOfLinePreference = model.EndOfLinePreference.TextDefined): number {
		this._assertNotDisposed();
		return this._buffer.getValueLengthInRange(this.validateRange(rawRange), eol);
	}

	public getCharacterCountInRange(rawRange: IRange, eol: model.EndOfLinePreference = model.EndOfLinePreference.TextDefined): number {
		this._assertNotDisposed();
		return this._buffer.getCharacterCountInRange(this.validateRange(rawRange), eol);
	}

	public getLineCount(): number {
		this._assertNotDisposed();
		return this._buffer.getLineCount();
	}

	public getLineContent(lineNumber: number): string {
		this._assertNotDisposed();
		if (lineNumber < 1 || lineNumber > this.getLineCount()) {
			throw new BugIndicatingError('Illegal value for lineNumber');
		}

		return this._buffer.getLineContent(lineNumber);
	}

	public getLineLength(lineNumber: number): number {
		this._assertNotDisposed();
		if (lineNumber < 1 || lineNumber > this.getLineCount()) {
			throw new BugIndicatingError('Illegal value for lineNumber');
		}

		return this._buffer.getLineLength(lineNumber);
	}

	public getLinesContent(): string[] {
		this._assertNotDisposed();
		if (this.isTooLargeForHeapOperation()) {
			throw new BugIndicatingError('Operation would exceed heap memory limits');
		}

		return this._buffer.getLinesContent();
	}

	public getEOL(): string {
		this._assertNotDisposed();
		return this._buffer.getEOL();
	}

	public getEndOfLineSequence(): model.EndOfLineSequence {
		this._assertNotDisposed();
		return (
			this._buffer.getEOL() === '\n'
				? model.EndOfLineSequence.LF
				: model.EndOfLineSequence.CRLF
		);
	}

	public getLineMinColumn(lineNumber: number): number {
		this._assertNotDisposed();
		return 1;
	}

	public getLineMaxColumn(lineNumber: number): number {
		this._assertNotDisposed();
		if (lineNumber < 1 || lineNumber > this.getLineCount()) {
			throw new BugIndicatingError('Illegal value for lineNumber');
		}
		return this._buffer.getLineLength(lineNumber) + 1;
	}

	public getLineFirstNonWhitespaceColumn(lineNumber: number): number {
		this._assertNotDisposed();
		if (lineNumber < 1 || lineNumber > this.getLineCount()) {
			throw new BugIndicatingError('Illegal value for lineNumber');
		}
		return this._buffer.getLineFirstNonWhitespaceColumn(lineNumber);
	}

	public getLineLastNonWhitespaceColumn(lineNumber: number): number {
		this._assertNotDisposed();
		if (lineNumber < 1 || lineNumber > this.getLineCount()) {
			throw new BugIndicatingError('Illegal value for lineNumber');
		}
		return this._buffer.getLineLastNonWhitespaceColumn(lineNumber);
	}

	/**
	 * Validates `range` is within buffer bounds, but allows it to sit in between surrogate pairs, etc.
	 * Will try to not allocate if possible.
	 */
	public _validateRangeRelaxedNoAllocations(range: IRange): Range {
		const linesCount = this._buffer.getLineCount();

		const initialStartLineNumber = range.startLineNumber;
		const initialStartColumn = range.startColumn;
		let startLineNumber = Math.floor((typeof initialStartLineNumber === 'number' && !isNaN(initialStartLineNumber)) ? initialStartLineNumber : 1);
		let startColumn = Math.floor((typeof initialStartColumn === 'number' && !isNaN(initialStartColumn)) ? initialStartColumn : 1);

		if (startLineNumber < 1) {
			startLineNumber = 1;
			startColumn = 1;
		} else if (startLineNumber > linesCount) {
			startLineNumber = linesCount;
			startColumn = this.getLineMaxColumn(startLineNumber);
		} else {
			if (startColumn <= 1) {
				startColumn = 1;
			} else {
				const maxColumn = this.getLineMaxColumn(startLineNumber);
				if (startColumn >= maxColumn) {
					startColumn = maxColumn;
				}
			}
		}

		const initialEndLineNumber = range.endLineNumber;
		const initialEndColumn = range.endColumn;
		let endLineNumber = Math.floor((typeof initialEndLineNumber === 'number' && !isNaN(initialEndLineNumber)) ? initialEndLineNumber : 1);
		let endColumn = Math.floor((typeof initialEndColumn === 'number' && !isNaN(initialEndColumn)) ? initialEndColumn : 1);

		if (endLineNumber < 1) {
			endLineNumber = 1;
			endColumn = 1;
		} else if (endLineNumber > linesCount) {
			endLineNumber = linesCount;
			endColumn = this.getLineMaxColumn(endLineNumber);
		} else {
			if (endColumn <= 1) {
				endColumn = 1;
			} else {
				const maxColumn = this.getLineMaxColumn(endLineNumber);
				if (endColumn >= maxColumn) {
					endColumn = maxColumn;
				}
			}
		}

		if (
			initialStartLineNumber === startLineNumber
			&& initialStartColumn === startColumn
			&& initialEndLineNumber === endLineNumber
			&& initialEndColumn === endColumn
			&& range instanceof Range
			&& !(range instanceof Selection)
		) {
			return range;
		}

		return new Range(startLineNumber, startColumn, endLineNumber, endColumn);
	}

	private _isValidPosition(lineNumber: number, column: number, validationType: StringOffsetValidationType): boolean {
		if (typeof lineNumber !== 'number' || typeof column !== 'number') {
			return false;
		}

		if (isNaN(lineNumber) || isNaN(column)) {
			return false;
		}

		if (lineNumber < 1 || column < 1) {
			return false;
		}

		if ((lineNumber | 0) !== lineNumber || (column | 0) !== column) {
			return false;
		}

		const lineCount = this._buffer.getLineCount();
		if (lineNumber > lineCount) {
			return false;
		}

		if (column === 1) {
			return true;
		}

		const maxColumn = this.getLineMaxColumn(lineNumber);
		if (column > maxColumn) {
			return false;
		}

		if (validationType === StringOffsetValidationType.SurrogatePairs) {
			// !!At this point, column > 1
			const charCodeBefore = this._buffer.getLineCharCode(lineNumber, column - 2);
			if (strings.isHighSurrogate(charCodeBefore)) {
				return false;
			}
		}

		return true;
	}

	private _validatePosition(_lineNumber: number, _column: number, validationType: StringOffsetValidationType): Position {
		const lineNumber = Math.floor((typeof _lineNumber === 'number' && !isNaN(_lineNumber)) ? _lineNumber : 1);
		const column = Math.floor((typeof _column === 'number' && !isNaN(_column)) ? _column : 1);
		const lineCount = this._buffer.getLineCount();

		if (lineNumber < 1) {
			return new Position(1, 1);
		}

		if (lineNumber > lineCount) {
			return new Position(lineCount, this.getLineMaxColumn(lineCount));
		}

		if (column <= 1) {
			return new Position(lineNumber, 1);
		}

		const maxColumn = this.getLineMaxColumn(lineNumber);
		if (column >= maxColumn) {
			return new Position(lineNumber, maxColumn);
		}

		if (validationType === StringOffsetValidationType.SurrogatePairs) {
			// If the position would end up in the middle of a high-low surrogate pair,
			// we move it to before the pair
			// !!At this point, column > 1
			const charCodeBefore = this._buffer.getLineCharCode(lineNumber, column - 2);
			if (strings.isHighSurrogate(charCodeBefore)) {
				return new Position(lineNumber, column - 1);
			}
		}

		return new Position(lineNumber, column);
	}

	public validatePosition(position: IPosition): Position {
		const validationType = StringOffsetValidationType.SurrogatePairs;
		this._assertNotDisposed();

		// Avoid object allocation and cover most likely case
		if (position instanceof Position) {
			if (this._isValidPosition(position.lineNumber, position.column, validationType)) {
				return position;
			}
		}

		return this._validatePosition(position.lineNumber, position.column, validationType);
	}

	public isValidRange(range: Range): boolean {
		return this._isValidRange(range, StringOffsetValidationType.SurrogatePairs);
	}

	private _isValidRange(range: Range, validationType: StringOffsetValidationType): boolean {
		const startLineNumber = range.startLineNumber;
		const startColumn = range.startColumn;
		const endLineNumber = range.endLineNumber;
		const endColumn = range.endColumn;

		if (!this._isValidPosition(startLineNumber, startColumn, StringOffsetValidationType.Relaxed)) {
			return false;
		}
		if (!this._isValidPosition(endLineNumber, endColumn, StringOffsetValidationType.Relaxed)) {
			return false;
		}

		if (validationType === StringOffsetValidationType.SurrogatePairs) {
			const charCodeBeforeStart = (startColumn > 1 ? this._buffer.getLineCharCode(startLineNumber, startColumn - 2) : 0);
			const charCodeBeforeEnd = (endColumn > 1 && endColumn <= this._buffer.getLineLength(endLineNumber) ? this._buffer.getLineCharCode(endLineNumber, endColumn - 2) : 0);

			const startInsideSurrogatePair = strings.isHighSurrogate(charCodeBeforeStart);
			const endInsideSurrogatePair = strings.isHighSurrogate(charCodeBeforeEnd);

			if (!startInsideSurrogatePair && !endInsideSurrogatePair) {
				return true;
			}
			return false;
		}

		return true;
	}

	public validateRange(_range: IRange): Range {
		const validationType = StringOffsetValidationType.SurrogatePairs;
		this._assertNotDisposed();

		// Avoid object allocation and cover most likely case
		if ((_range instanceof Range) && !(_range instanceof Selection)) {
			if (this._isValidRange(_range, validationType)) {
				return _range;
			}
		}

		const start = this._validatePosition(_range.startLineNumber, _range.startColumn, StringOffsetValidationType.Relaxed);
		const end = this._validatePosition(_range.endLineNumber, _range.endColumn, StringOffsetValidationType.Relaxed);

		const startLineNumber = start.lineNumber;
		const startColumn = start.column;
		const endLineNumber = end.lineNumber;
		const endColumn = end.column;

		if (validationType === StringOffsetValidationType.SurrogatePairs) {
			const charCodeBeforeStart = (startColumn > 1 ? this._buffer.getLineCharCode(startLineNumber, startColumn - 2) : 0);
			const charCodeBeforeEnd = (endColumn > 1 && endColumn <= this._buffer.getLineLength(endLineNumber) ? this._buffer.getLineCharCode(endLineNumber, endColumn - 2) : 0);

			const startInsideSurrogatePair = strings.isHighSurrogate(charCodeBeforeStart);
			const endInsideSurrogatePair = strings.isHighSurrogate(charCodeBeforeEnd);

			if (!startInsideSurrogatePair && !endInsideSurrogatePair) {
				return new Range(startLineNumber, startColumn, endLineNumber, endColumn);
			}

			if (startLineNumber === endLineNumber && startColumn === endColumn) {
				// do not expand a collapsed range, simply move it to a valid location
				return new Range(startLineNumber, startColumn - 1, endLineNumber, endColumn - 1);
			}

			if (startInsideSurrogatePair && endInsideSurrogatePair) {
				// expand range at both ends
				return new Range(startLineNumber, startColumn - 1, endLineNumber, endColumn + 1);
			}

			if (startInsideSurrogatePair) {
				// only expand range at the start
				return new Range(startLineNumber, startColumn - 1, endLineNumber, endColumn);
			}

			// only expand range at the end
			return new Range(startLineNumber, startColumn, endLineNumber, endColumn + 1);
		}

		return new Range(startLineNumber, startColumn, endLineNumber, endColumn);
	}

	public modifyPosition(rawPosition: IPosition, offset: number): Position {
		this._assertNotDisposed();
		const candidate = this.getOffsetAt(rawPosition) + offset;
		return this.getPositionAt(Math.min(this._buffer.getLength(), Math.max(0, candidate)));
	}

	public getFullModelRange(): Range {
		this._assertNotDisposed();
		const lineCount = this.getLineCount();
		return new Range(1, 1, lineCount, this.getLineMaxColumn(lineCount));
	}

	private findMatchesLineByLine(searchRange: Range, searchData: model.SearchData, captureMatches: boolean, limitResultCount: number): model.FindMatch[] {
		return this._buffer.findMatchesLineByLine(searchRange, searchData, captureMatches, limitResultCount);
	}

	public findMatches(searchString: string, rawSearchScope: any, isRegex: boolean, matchCase: boolean, wordSeparators: string | null, captureMatches: boolean, limitResultCount: number = LIMIT_FIND_COUNT): model.FindMatch[] {
		this._assertNotDisposed();

		let searchRanges: Range[] | null = null;

		if (rawSearchScope !== null) {
			if (!Array.isArray(rawSearchScope)) {
				rawSearchScope = [rawSearchScope];
			}

			if (rawSearchScope.every((searchScope: Range) => Range.isIRange(searchScope))) {
				searchRanges = rawSearchScope.map((searchScope: Range) => this.validateRange(searchScope));
			}
		}

		if (searchRanges === null) {
			searchRanges = [this.getFullModelRange()];
		}

		searchRanges = searchRanges.sort((d1, d2) => d1.startLineNumber - d2.startLineNumber || d1.startColumn - d2.startColumn);

		const uniqueSearchRanges: Range[] = [];
		uniqueSearchRanges.push(searchRanges.reduce((prev, curr) => {
			if (Range.areIntersecting(prev, curr)) {
				return prev.plusRange(curr);
			}

			uniqueSearchRanges.push(prev);
			return curr;
		}));

		let matchMapper: (value: Range, index: number, array: Range[]) => model.FindMatch[];
		if (!isRegex && searchString.indexOf('\n') < 0) {
			// not regex, not multi line
			const searchParams = new SearchParams(searchString, isRegex, matchCase, wordSeparators);
			const searchData = searchParams.parseSearchRequest();

			if (!searchData) {
				return [];
			}

			matchMapper = (searchRange: Range) => this.findMatchesLineByLine(searchRange, searchData, captureMatches, limitResultCount);
		} else {
			matchMapper = (searchRange: Range) => TextModelSearch.findMatches(this, new SearchParams(searchString, isRegex, matchCase, wordSeparators), searchRange, captureMatches, limitResultCount);
		}

		return uniqueSearchRanges.map(matchMapper).reduce((arr, matches: model.FindMatch[]) => arr.concat(matches), []);
	}

	public findNextMatch(searchString: string, rawSearchStart: IPosition, isRegex: boolean, matchCase: boolean, wordSeparators: string, captureMatches: boolean): model.FindMatch | null {
		this._assertNotDisposed();
		const searchStart = this.validatePosition(rawSearchStart);

		if (!isRegex && searchString.indexOf('\n') < 0) {
			const searchParams = new SearchParams(searchString, isRegex, matchCase, wordSeparators);
			const searchData = searchParams.parseSearchRequest();
			if (!searchData) {
				return null;
			}

			const lineCount = this.getLineCount();
			let searchRange = new Range(searchStart.lineNumber, searchStart.column, lineCount, this.getLineMaxColumn(lineCount));
			let ret = this.findMatchesLineByLine(searchRange, searchData, captureMatches, 1);
			TextModelSearch.findNextMatch(this, new SearchParams(searchString, isRegex, matchCase, wordSeparators), searchStart, captureMatches);
			if (ret.length > 0) {
				return ret[0];
			}

			searchRange = new Range(1, 1, searchStart.lineNumber, this.getLineMaxColumn(searchStart.lineNumber));
			ret = this.findMatchesLineByLine(searchRange, searchData, captureMatches, 1);

			if (ret.length > 0) {
				return ret[0];
			}

			return null;
		}

		return TextModelSearch.findNextMatch(this, new SearchParams(searchString, isRegex, matchCase, wordSeparators), searchStart, captureMatches);
	}

	public findPreviousMatch(searchString: string, rawSearchStart: IPosition, isRegex: boolean, matchCase: boolean, wordSeparators: string, captureMatches: boolean): model.FindMatch | null {
		this._assertNotDisposed();
		const searchStart = this.validatePosition(rawSearchStart);
		return TextModelSearch.findPreviousMatch(this, new SearchParams(searchString, isRegex, matchCase, wordSeparators), searchStart, captureMatches);
	}

	//#endregion

	//#region Editing

	public pushStackElement(): void {
		this._commandManager.pushStackElement();
	}

	public popStackElement(): void {
		this._commandManager.popStackElement();
	}

	public pushEOL(eol: model.EndOfLineSequence): void {
		const currentEOL = (this.getEOL() === '\n' ? model.EndOfLineSequence.LF : model.EndOfLineSequence.CRLF);
		if (currentEOL === eol) {
			return;
		}
		try {
			this._onDidChangeDecorations.beginDeferredEmit();
			this._eventEmitter.beginDeferredEmit();
			if (this._initialUndoRedoSnapshot === null) {
				this._initialUndoRedoSnapshot = this._undoRedoService.createSnapshot(this.uri);
			}
			this._commandManager.pushEOL(eol);
		} finally {
			this._eventEmitter.endDeferredEmit();
			this._onDidChangeDecorations.endDeferredEmit();
		}
	}

	private _validateEditOperation(rawOperation: model.IIdentifiedSingleEditOperation): model.ValidAnnotatedEditOperation {
		if (rawOperation instanceof model.ValidAnnotatedEditOperation) {
			return rawOperation;
		}
		return new model.ValidAnnotatedEditOperation(
			rawOperation.identifier || null,
			this.validateRange(rawOperation.range),
			rawOperation.text,
			rawOperation.forceMoveMarkers || false,
			rawOperation.isAutoWhitespaceEdit || false,
			rawOperation._isTracked || false
		);
	}

	private _validateEditOperations(rawOperations: readonly model.IIdentifiedSingleEditOperation[]): model.ValidAnnotatedEditOperation[] {
		const result: model.ValidAnnotatedEditOperation[] = [];
		for (let i = 0, len = rawOperations.length; i < len; i++) {
			result[i] = this._validateEditOperation(rawOperations[i]);
		}
		return result;
	}

	public pushEditOperations(beforeCursorState: Selection[] | null, editOperations: model.IIdentifiedSingleEditOperation[], cursorStateComputer: model.ICursorStateComputer | null, group?: UndoRedoGroup): Selection[] | null {
		try {
			this._onDidChangeDecorations.beginDeferredEmit();
			this._eventEmitter.beginDeferredEmit();
			return this._pushEditOperations(beforeCursorState, this._validateEditOperations(editOperations), cursorStateComputer, group);
		} finally {
			this._eventEmitter.endDeferredEmit();
			this._onDidChangeDecorations.endDeferredEmit();
		}
	}

	private _pushEditOperations(beforeCursorState: Selection[] | null, editOperations: model.ValidAnnotatedEditOperation[], cursorStateComputer: model.ICursorStateComputer | null, group?: UndoRedoGroup): Selection[] | null {
		if (this._options.trimAutoWhitespace && this._trimAutoWhitespaceLines) {
			// Go through each saved line number and insert a trim whitespace edit
			// if it is safe to do so (no conflicts with other edits).

			const incomingEdits = editOperations.map((op) => {
				return {
					range: this.validateRange(op.range),
					text: op.text
				};
			});

			// Sometimes, auto-formatters change ranges automatically which can cause undesired auto whitespace trimming near the cursor
			// We'll use the following heuristic: if the edits occur near the cursor, then it's ok to trim auto whitespace
			let editsAreNearCursors = true;
			if (beforeCursorState) {
				for (let i = 0, len = beforeCursorState.length; i < len; i++) {
					const sel = beforeCursorState[i];
					let foundEditNearSel = false;
					for (let j = 0, lenJ = incomingEdits.length; j < lenJ; j++) {
						const editRange = incomingEdits[j].range;
						const selIsAbove = editRange.startLineNumber > sel.endLineNumber;
						const selIsBelow = sel.startLineNumber > editRange.endLineNumber;
						if (!selIsAbove && !selIsBelow) {
							foundEditNearSel = true;
							break;
						}
					}
					if (!foundEditNearSel) {
						editsAreNearCursors = false;
						break;
					}
				}
			}

			if (editsAreNearCursors) {
				for (let i = 0, len = this._trimAutoWhitespaceLines.length; i < len; i++) {
					const trimLineNumber = this._trimAutoWhitespaceLines[i];
					const maxLineColumn = this.getLineMaxColumn(trimLineNumber);

					let allowTrimLine = true;
					for (let j = 0, lenJ = incomingEdits.length; j < lenJ; j++) {
						const editRange = incomingEdits[j].range;
						const editText = incomingEdits[j].text;

						if (trimLineNumber < editRange.startLineNumber || trimLineNumber > editRange.endLineNumber) {
							// `trimLine` is completely outside this edit
							continue;
						}

						// At this point:
						//   editRange.startLineNumber <= trimLine <= editRange.endLineNumber

						if (
							trimLineNumber === editRange.startLineNumber && editRange.startColumn === maxLineColumn
							&& editRange.isEmpty() && editText && editText.length > 0 && editText.charAt(0) === '\n'
						) {
							// This edit inserts a new line (and maybe other text) after `trimLine`
							continue;
						}

						if (
							trimLineNumber === editRange.startLineNumber && editRange.startColumn === 1
							&& editRange.isEmpty() && editText && editText.length > 0 && editText.charAt(editText.length - 1) === '\n'
						) {
							// This edit inserts a new line (and maybe other text) before `trimLine`
							continue;
						}

						// Looks like we can't trim this line as it would interfere with an incoming edit
						allowTrimLine = false;
						break;
					}

					if (allowTrimLine) {
						const trimRange = new Range(trimLineNumber, 1, trimLineNumber, maxLineColumn);
						editOperations.push(new model.ValidAnnotatedEditOperation(null, trimRange, null, false, false, false));
					}

				}
			}

			this._trimAutoWhitespaceLines = null;
		}
		if (this._initialUndoRedoSnapshot === null) {
			this._initialUndoRedoSnapshot = this._undoRedoService.createSnapshot(this.uri);
		}
		return this._commandManager.pushEditOperation(beforeCursorState, editOperations, cursorStateComputer, group);
	}

	_applyUndo(changes: TextChange[], eol: model.EndOfLineSequence, resultingAlternativeVersionId: number, resultingSelection: Selection[] | null): void {
		const edits = changes.map<ISingleEditOperation>((change) => {
			const rangeStart = this.getPositionAt(change.newPosition);
			const rangeEnd = this.getPositionAt(change.newEnd);
			return {
				range: new Range(rangeStart.lineNumber, rangeStart.column, rangeEnd.lineNumber, rangeEnd.column),
				text: change.oldText
			};
		});
		this._applyUndoRedoEdits(edits, eol, true, false, resultingAlternativeVersionId, resultingSelection);
	}

	_applyRedo(changes: TextChange[], eol: model.EndOfLineSequence, resultingAlternativeVersionId: number, resultingSelection: Selection[] | null): void {
		const edits = changes.map<ISingleEditOperation>((change) => {
			const rangeStart = this.getPositionAt(change.oldPosition);
			const rangeEnd = this.getPositionAt(change.oldEnd);
			return {
				range: new Range(rangeStart.lineNumber, rangeStart.column, rangeEnd.lineNumber, rangeEnd.column),
				text: change.newText
			};
		});
		this._applyUndoRedoEdits(edits, eol, false, true, resultingAlternativeVersionId, resultingSelection);
	}

	private _applyUndoRedoEdits(edits: ISingleEditOperation[], eol: model.EndOfLineSequence, isUndoing: boolean, isRedoing: boolean, resultingAlternativeVersionId: number, resultingSelection: Selection[] | null): void {
		try {
			this._onDidChangeDecorations.beginDeferredEmit();
			this._eventEmitter.beginDeferredEmit();
			this._isUndoing = isUndoing;
			this._isRedoing = isRedoing;
			this.applyEdits(edits, false);
			this.setEOL(eol);
			this._overwriteAlternativeVersionId(resultingAlternativeVersionId);
		} finally {
			this._isUndoing = false;
			this._isRedoing = false;
			this._eventEmitter.endDeferredEmit(resultingSelection);
			this._onDidChangeDecorations.endDeferredEmit();
		}
	}

	public applyEdits(operations: readonly model.IIdentifiedSingleEditOperation[]): void;
	public applyEdits(operations: readonly model.IIdentifiedSingleEditOperation[], computeUndoEdits: false): void;
	public applyEdits(operations: readonly model.IIdentifiedSingleEditOperation[], computeUndoEdits: true): model.IValidEditOperation[];
	public applyEdits(rawOperations: readonly model.IIdentifiedSingleEditOperation[], computeUndoEdits: boolean = false): void | model.IValidEditOperation[] {
		try {
			this._onDidChangeDecorations.beginDeferredEmit();
			this._eventEmitter.beginDeferredEmit();
			const operations = this._validateEditOperations(rawOperations);
			return this._doApplyEdits(operations, computeUndoEdits);
		} finally {
			this._eventEmitter.endDeferredEmit();
			this._onDidChangeDecorations.endDeferredEmit();
		}
	}

	private _doApplyEdits(rawOperations: model.ValidAnnotatedEditOperation[], computeUndoEdits: boolean): void | model.IValidEditOperation[] {

		const oldLineCount = this._buffer.getLineCount();
		const result = this._buffer.applyEdits(rawOperations, this._options.trimAutoWhitespace, computeUndoEdits);
		const newLineCount = this._buffer.getLineCount();

		const contentChanges = result.changes;
		this._trimAutoWhitespaceLines = result.trimAutoWhitespaceLineNumbers;

		if (contentChanges.length !== 0) {
			// We do a first pass to update decorations
			// because we want to read decorations in the second pass
			// where we will emit content change events
			// and we want to read the final decorations
			for (let i = 0, len = contentChanges.length; i < len; i++) {
				const change = contentChanges[i];
				this._decorationsTree.acceptReplace(change.rangeOffset, change.rangeLength, change.text.length, change.forceMoveMarkers);
			}

			const rawContentChanges: ModelRawChange[] = [];

			this._increaseVersionId();

			let lineCount = oldLineCount;
			for (let i = 0, len = contentChanges.length; i < len; i++) {
				const change = contentChanges[i];
				const [eolCount] = countEOL(change.text);
				this._onDidChangeDecorations.fire();

				const startLineNumber = change.range.startLineNumber;
				const endLineNumber = change.range.endLineNumber;

				const deletingLinesCnt = endLineNumber - startLineNumber;
				const insertingLinesCnt = eolCount;
				const editingLinesCnt = Math.min(deletingLinesCnt, insertingLinesCnt);

				const changeLineCountDelta = (insertingLinesCnt - deletingLinesCnt);

				const currentEditStartLineNumber = newLineCount - lineCount - changeLineCountDelta + startLineNumber;
				const firstEditLineNumber = currentEditStartLineNumber;
				const lastInsertedLineNumber = currentEditStartLineNumber + insertingLinesCnt;

				const decorationsWithInjectedTextInEditedRange = this._decorationsTree.getInjectedTextInInterval(
					this,
					this.getOffsetAt(new Position(firstEditLineNumber, 1)),
					this.getOffsetAt(new Position(lastInsertedLineNumber, this.getLineMaxColumn(lastInsertedLineNumber))),
					0
				);


				const injectedTextInEditedRange = LineInjectedText.fromDecorations(decorationsWithInjectedTextInEditedRange);
				const injectedTextInEditedRangeQueue = new ArrayQueue(injectedTextInEditedRange);

				for (let j = editingLinesCnt; j >= 0; j--) {
					const editLineNumber = startLineNumber + j;
					const currentEditLineNumber = currentEditStartLineNumber + j;

					injectedTextInEditedRangeQueue.takeFromEndWhile(r => r.lineNumber > currentEditLineNumber);
					const decorationsInCurrentLine = injectedTextInEditedRangeQueue.takeFromEndWhile(r => r.lineNumber === currentEditLineNumber);

					rawContentChanges.push(
						new ModelRawLineChanged(
							editLineNumber,
							this.getLineContent(currentEditLineNumber),
							decorationsInCurrentLine
						));
				}

				if (editingLinesCnt < deletingLinesCnt) {
					// Must delete some lines
					const spliceStartLineNumber = startLineNumber + editingLinesCnt;
					rawContentChanges.push(new ModelRawLinesDeleted(spliceStartLineNumber + 1, endLineNumber));
				}

				if (editingLinesCnt < insertingLinesCnt) {
					const injectedTextInEditedRangeQueue = new ArrayQueue(injectedTextInEditedRange);
					// Must insert some lines
					const spliceLineNumber = startLineNumber + editingLinesCnt;
					const cnt = insertingLinesCnt - editingLinesCnt;
					const fromLineNumber = newLineCount - lineCount - cnt + spliceLineNumber + 1;
					const injectedTexts: (LineInjectedText[] | null)[] = [];
					const newLines: string[] = [];
					for (let i = 0; i < cnt; i++) {
						const lineNumber = fromLineNumber + i;
						newLines[i] = this.getLineContent(lineNumber);

						injectedTextInEditedRangeQueue.takeWhile(r => r.lineNumber < lineNumber);
						injectedTexts[i] = injectedTextInEditedRangeQueue.takeWhile(r => r.lineNumber === lineNumber);
					}

					rawContentChanges.push(
						new ModelRawLinesInserted(
							spliceLineNumber + 1,
							startLineNumber + insertingLinesCnt,
							newLines,
							injectedTexts
						)
					);
				}

				lineCount += changeLineCountDelta;
			}

			this._emitContentChangedEvent(
				new ModelRawContentChangedEvent(
					rawContentChanges,
					this.getVersionId(),
					this._isUndoing,
					this._isRedoing
				),
				{
					changes: contentChanges,
					eol: this._buffer.getEOL(),
					isEolChange: false,
					versionId: this.getVersionId(),
					isUndoing: this._isUndoing,
					isRedoing: this._isRedoing,
					isFlush: false
				}
			);
		}

		return (result.reverseEdits === null ? undefined : result.reverseEdits);
	}

	public undo(): void | Promise<void> {
		return this._undoRedoService.undo(this.uri);
	}

	public canUndo(): boolean {
		return this._undoRedoService.canUndo(this.uri);
	}

	public redo(): void | Promise<void> {
		return this._undoRedoService.redo(this.uri);
	}

	public canRedo(): boolean {
		return this._undoRedoService.canRedo(this.uri);
	}

	//#endregion

	//#region Decorations

<<<<<<< HEAD
	private handleBeforeFireDecorationsChangedEvent(affectedInjectedTextLines: Set<number> | null, affectedLineHeights: Set<LineHeightChangingDecoration> | null, affectedFontLines: Set<LineFontChangingDecoration> | null): void {
		// This is called before the decoration changed event is fired.
=======
	private handleBeforeFireDecorationsChangedEvent(affectedInjectedTextLines: Set<number> | null, affectedLineHeights: Set<LineHeightChangingDecoration> | null): void {
		// This is called before the decoration changed event is fired.

>>>>>>> beb927ea
		if (affectedInjectedTextLines && affectedInjectedTextLines.size > 0) {
			const affectedLines = Array.from(affectedInjectedTextLines);
			const lineChangeEvents = affectedLines.map(lineNumber => new ModelRawLineChanged(lineNumber, this.getLineContent(lineNumber), this._getInjectedTextInLine(lineNumber)));
			this._onDidChangeInjectedText.fire(new ModelInjectedTextChangedEvent(lineChangeEvents));
		}
		if (affectedLineHeights && affectedLineHeights.size > 0) {
			const affectedLines = Array.from(affectedLineHeights);
			const lineHeightChangeEvent = affectedLines.map(specialLineHeightChange => new ModelLineHeightChanged(specialLineHeightChange.ownerId, specialLineHeightChange.decorationId, specialLineHeightChange.lineNumber, specialLineHeightChange.lineHeight));
			this._onDidChangeLineHeight.fire(new ModelLineHeightChangedEvent(lineHeightChangeEvent));
<<<<<<< HEAD
		}
		if (affectedFontLines && affectedFontLines.size > 0) {
			const affectedLinesByFontChange = Array.from(affectedFontLines);
			const fontChangeEvent = affectedLinesByFontChange.map(customFontChange => new ModelFontChanged(customFontChange.ownerId, customFontChange.versionId, customFontChange.decorationId, customFontChange.lineNumber, customFontChange.fontDecoration));
			this._onDidChangeFonts.fire(new ModelFontChangedEvent(fontChangeEvent));
=======
>>>>>>> beb927ea
		}
	}

	public changeDecorations<T>(callback: (changeAccessor: model.IModelDecorationsChangeAccessor) => T, ownerId: number = 0): T | null {
		this._assertNotDisposed();

		try {
			this._onDidChangeDecorations.beginDeferredEmit();
			return this._changeDecorations(ownerId, callback);
		} finally {
			this._onDidChangeDecorations.endDeferredEmit();
		}
	}

	private _changeDecorations<T>(ownerId: number, callback: (changeAccessor: model.IModelDecorationsChangeAccessor) => T): T | null {
		const changeAccessor: model.IModelDecorationsChangeAccessor = {
			addDecoration: (range: IRange, options: model.IModelDecorationOptions): string => {
				return this._deltaDecorationsImpl(ownerId, [], [{ range: range, options: options }])[0];
			},
			changeDecoration: (id: string, newRange: IRange): void => {
				this._changeDecorationImpl(ownerId, id, newRange);
			},
			changeDecorationOptions: (id: string, options: model.IModelDecorationOptions) => {
				this._changeDecorationOptionsImpl(ownerId, id, _normalizeOptions(options));
			},
			removeDecoration: (id: string): void => {
				this._deltaDecorationsImpl(ownerId, [id], []);
			},
			deltaDecorations: (oldDecorations: string[], newDecorations: model.IModelDeltaDecoration[]): string[] => {
				if (oldDecorations.length === 0 && newDecorations.length === 0) {
					// nothing to do
					return [];
				}
				return this._deltaDecorationsImpl(ownerId, oldDecorations, newDecorations);
			}
		};
		let result: T | null = null;
		try {
			result = callback(changeAccessor);
		} catch (e) {
			onUnexpectedError(e);
		}
		// Invalidate change accessor
		changeAccessor.addDecoration = invalidFunc;
		changeAccessor.changeDecoration = invalidFunc;
		changeAccessor.changeDecorationOptions = invalidFunc;
		changeAccessor.removeDecoration = invalidFunc;
		changeAccessor.deltaDecorations = invalidFunc;
		return result;
	}

	public deltaDecorations(oldDecorations: string[], newDecorations: model.IModelDeltaDecoration[], ownerId: number = 0): string[] {
		this._assertNotDisposed();
		if (!oldDecorations) {
			oldDecorations = [];
		}
		if (oldDecorations.length === 0 && newDecorations.length === 0) {
			// nothing to do
			return [];
		}

		try {
			this._deltaDecorationCallCnt++;
			if (this._deltaDecorationCallCnt > 1) {
				console.warn(`Invoking deltaDecorations recursively could lead to leaking decorations.`);
				onUnexpectedError(new Error(`Invoking deltaDecorations recursively could lead to leaking decorations.`));
			}
			this._onDidChangeDecorations.beginDeferredEmit();
			return this._deltaDecorationsImpl(ownerId, oldDecorations, newDecorations);
		} finally {
			this._onDidChangeDecorations.endDeferredEmit();
			this._deltaDecorationCallCnt--;
		}
	}

	_getTrackedRange(id: string): Range | null {
		return this.getDecorationRange(id);
	}

	_setTrackedRange(id: string | null, newRange: null, newStickiness: model.TrackedRangeStickiness): null;
	_setTrackedRange(id: string | null, newRange: Range, newStickiness: model.TrackedRangeStickiness): string;
	_setTrackedRange(id: string | null, newRange: Range | null, newStickiness: model.TrackedRangeStickiness): string | null {
		const node = (id ? this._decorations[id] : null);

		if (!node) {
			if (!newRange) {
				// node doesn't exist, the request is to delete => nothing to do
				return null;
			}
			// node doesn't exist, the request is to set => add the tracked range
			return this._deltaDecorationsImpl(0, [], [{ range: newRange, options: TRACKED_RANGE_OPTIONS[newStickiness] }], true)[0];
		}

		if (!newRange) {
			// node exists, the request is to delete => delete node
			this._decorationsTree.delete(node);
			delete this._decorations[node.id];
			return null;
		}

		// node exists, the request is to set => change the tracked range and its options
		const range = this._validateRangeRelaxedNoAllocations(newRange);
		const startOffset = this._buffer.getOffsetAt(range.startLineNumber, range.startColumn);
		const endOffset = this._buffer.getOffsetAt(range.endLineNumber, range.endColumn);
		this._decorationsTree.delete(node);
		node.reset(this.getVersionId(), startOffset, endOffset, range);
		node.setOptions(TRACKED_RANGE_OPTIONS[newStickiness]);
		this._decorationsTree.insert(node);
		return node.id;
	}

	public removeAllDecorationsWithOwnerId(ownerId: number): void {
		if (this._isDisposed) {
			return;
		}
		const nodes = this._decorationsTree.collectNodesFromOwner(ownerId);
		for (let i = 0, len = nodes.length; i < len; i++) {
			const node = nodes[i];

			this._decorationsTree.delete(node);
			delete this._decorations[node.id];
		}
	}

	public getDecorationOptions(decorationId: string): model.IModelDecorationOptions | null {
		const node = this._decorations[decorationId];
		if (!node) {
			return null;
		}
		return node.options;
	}

	public getDecorationRange(decorationId: string): Range | null {
		const node = this._decorations[decorationId];
		if (!node) {
			return null;
		}
		return this._decorationsTree.getNodeRange(this, node);
	}

	public getLineDecorations(lineNumber: number, ownerId: number = 0, filterOutValidation: boolean = false): model.IModelDecoration[] {
		if (lineNumber < 1 || lineNumber > this.getLineCount()) {
			return [];
		}
		return this.getLinesDecorations(lineNumber, lineNumber, ownerId, filterOutValidation);
	}

	public getLinesDecorations(_startLineNumber: number, _endLineNumber: number, ownerId: number = 0, filterOutValidation: boolean = false, onlyMarginDecorations: boolean = false): model.IModelDecoration[] {
		const lineCount = this.getLineCount();
		const startLineNumber = Math.min(lineCount, Math.max(1, _startLineNumber));
		const endLineNumber = Math.min(lineCount, Math.max(1, _endLineNumber));
		const endColumn = this.getLineMaxColumn(endLineNumber);
		const range = new Range(startLineNumber, 1, endLineNumber, endColumn);

		const decorations = this._getDecorationsInRange(range, ownerId, filterOutValidation, onlyMarginDecorations);
		pushMany(decorations, this._decorationProvider.getDecorationsInRange(range, ownerId, filterOutValidation));
		return decorations;
	}

	public getDecorationsInRange(range: IRange, ownerId: number = 0, filterOutValidation: boolean = false, onlyMinimapDecorations: boolean = false, onlyMarginDecorations: boolean = false): model.IModelDecoration[] {
		const validatedRange = this.validateRange(range);

		const decorations = this._getDecorationsInRange(validatedRange, ownerId, filterOutValidation, onlyMarginDecorations);
		pushMany(decorations, this._decorationProvider.getDecorationsInRange(validatedRange, ownerId, filterOutValidation, onlyMinimapDecorations));
		return decorations;
	}

	public getOverviewRulerDecorations(ownerId: number = 0, filterOutValidation: boolean = false): model.IModelDecoration[] {
		return this._decorationsTree.getAll(this, ownerId, filterOutValidation, true, false);
	}

	public getInjectedTextDecorations(ownerId: number = 0): model.IModelDecoration[] {
		return this._decorationsTree.getAllInjectedText(this, ownerId);
	}

	public getCustomLineHeightsDecorations(ownerId: number = 0): model.IModelDecoration[] {
		return this._decorationsTree.getAllCustomLineHeights(this, ownerId);
	}

	private _getInjectedTextInLine(lineNumber: number): LineInjectedText[] {
		const startOffset = this._buffer.getOffsetAt(lineNumber, 1);
		const endOffset = startOffset + this._buffer.getLineLength(lineNumber);

		const result = this._decorationsTree.getInjectedTextInInterval(this, startOffset, endOffset, 0);
		return LineInjectedText.fromDecorations(result).filter(t => t.lineNumber === lineNumber);
	}

	public getFontDecorations(lineNumber: number): model.IModelDecoration[] {
		const startOffset = this._buffer.getOffsetAt(lineNumber, 1);
		const endOffset = startOffset + this._buffer.getLineLength(lineNumber);
		const result = this._decorationsTree.getFontDecorationsInInterval(this, startOffset, endOffset, 0);
		return result;
	}

	public getAllDecorations(ownerId: number = 0, filterOutValidation: boolean = false): model.IModelDecoration[] {
		let result = this._decorationsTree.getAll(this, ownerId, filterOutValidation, false, false);
		result = result.concat(this._decorationProvider.getAllDecorations(ownerId, filterOutValidation));
		return result;
	}

	public getAllMarginDecorations(ownerId: number = 0): model.IModelDecoration[] {
		return this._decorationsTree.getAll(this, ownerId, false, false, true);
	}

	private _getDecorationsInRange(filterRange: Range, filterOwnerId: number, filterOutValidation: boolean, onlyMarginDecorations: boolean): model.IModelDecoration[] {
		const startOffset = this._buffer.getOffsetAt(filterRange.startLineNumber, filterRange.startColumn);
		const endOffset = this._buffer.getOffsetAt(filterRange.endLineNumber, filterRange.endColumn);
		return this._decorationsTree.getAllInInterval(this, startOffset, endOffset, filterOwnerId, filterOutValidation, onlyMarginDecorations);
	}

	public getRangeAt(start: number, end: number): Range {
		return this._buffer.getRangeAt(start, end - start);
	}

	private _changeDecorationImpl(ownerId: number, decorationId: string, _range: IRange): void {
		const node = this._decorations[decorationId];
		if (!node) {
			return;
		}

		const versionId = this.getVersionId();
		if (node.options.after) {
			const oldRange = this.getDecorationRange(decorationId);
			this._onDidChangeDecorations.recordLineAffectedByInjectedText(oldRange!.endLineNumber);
		}
		if (node.options.before) {
			const oldRange = this.getDecorationRange(decorationId);
			this._onDidChangeDecorations.recordLineAffectedByInjectedText(oldRange!.startLineNumber);
		}
		if (node.options.lineHeight !== null) {
			const oldRange = this.getDecorationRange(decorationId);
			this._onDidChangeDecorations.recordLineAffectedByLineHeightChange(ownerId, decorationId, oldRange!.startLineNumber, null);
		}
<<<<<<< HEAD
		if (node.options.fontFamily !== null || node.options.fontSize !== null || node.options.fontStyle !== null || node.options.fontWeight !== null) {
			const oldRange = this.getDecorationRange(decorationId);
			this._onDidChangeDecorations.recordLineAffectedByFontChange(ownerId, versionId, node.id, oldRange!.startLineNumber, null);
		}
=======
>>>>>>> beb927ea

		const range = this._validateRangeRelaxedNoAllocations(_range);
		const startOffset = this._buffer.getOffsetAt(range.startLineNumber, range.startColumn);
		const endOffset = this._buffer.getOffsetAt(range.endLineNumber, range.endColumn);

		this._decorationsTree.delete(node);
		node.reset(this.getVersionId(), startOffset, endOffset, range);
		this._decorationsTree.insert(node);
		this._onDidChangeDecorations.checkAffectedAndFire(node.options);

		if (node.options.after) {
			this._onDidChangeDecorations.recordLineAffectedByInjectedText(range.endLineNumber);
		}
		if (node.options.before) {
			this._onDidChangeDecorations.recordLineAffectedByInjectedText(range.startLineNumber);
		}
		if (node.options.lineHeight !== null) {
			this._onDidChangeDecorations.recordLineAffectedByLineHeightChange(ownerId, decorationId, range.startLineNumber, node.options.lineHeight);
		}
<<<<<<< HEAD
		if (node.options.fontFamily !== null || node.options.fontSize !== null || node.options.fontStyle !== null || node.options.fontWeight !== null) {
			const endColumn = range.endLineNumber === range.startLineNumber ? range.endColumn : this.getLineMaxColumn(range.startLineNumber);
			const fontDecoration = new FontDecoration(
				range.startLineNumber,
				range.startColumn,
				endColumn,
				node.options.lineHeight ?? undefined,
				node.options.fontFamily ?? undefined,
				node.options.fontSize ?? undefined,
				node.options.fontStyle ?? undefined,
				node.options.fontWeight ?? undefined
			);
			this._onDidChangeDecorations.recordLineAffectedByFontChange(ownerId, versionId, node.id, range.startLineNumber, fontDecoration);
		}
=======
>>>>>>> beb927ea
	}

	private _changeDecorationOptionsImpl(ownerId: number, decorationId: string, options: ModelDecorationOptions): void {
		const node = this._decorations[decorationId];
		if (!node) {
			return;
		}

		const versionId = this.getVersionId();
		const nodeWasInOverviewRuler = (node.options.overviewRuler && node.options.overviewRuler.color ? true : false);
		const nodeIsInOverviewRuler = (options.overviewRuler && options.overviewRuler.color ? true : false);

		this._onDidChangeDecorations.checkAffectedAndFire(node.options);
		this._onDidChangeDecorations.checkAffectedAndFire(options);

		if (node.options.after || options.after) {
			const nodeRange = this._decorationsTree.getNodeRange(this, node);
			this._onDidChangeDecorations.recordLineAffectedByInjectedText(nodeRange.endLineNumber);
		}
		if (node.options.before || options.before) {
			const nodeRange = this._decorationsTree.getNodeRange(this, node);
			this._onDidChangeDecorations.recordLineAffectedByInjectedText(nodeRange.startLineNumber);
		}
		if (node.options.lineHeight !== null || options.lineHeight !== null) {
			const nodeRange = this._decorationsTree.getNodeRange(this, node);
			this._onDidChangeDecorations.recordLineAffectedByLineHeightChange(ownerId, decorationId, nodeRange.startLineNumber, options.lineHeight);
		}
<<<<<<< HEAD
		if (
			node.options.fontFamily !== null || options.fontFamily !== null
			|| node.options.fontSize !== null || options.fontSize !== null
			|| node.options.fontStyle !== null || options.fontStyle !== null
			|| node.options.fontWeight !== null || options.fontWeight !== null
		) {
			const nodeRange = this._decorationsTree.getNodeRange(this, node);
			const endColumn = nodeRange.endLineNumber === nodeRange.startLineNumber ? nodeRange.endColumn : this.getLineMaxColumn(nodeRange.startLineNumber);
			const fontDecoration = new FontDecoration(
				nodeRange.startLineNumber,
				nodeRange.startColumn,
				endColumn,
				node.options.lineHeight ?? undefined,
				node.options.fontFamily ?? undefined,
				node.options.fontSize ?? undefined,
				node.options.fontStyle ?? undefined,
				node.options.fontWeight ?? undefined
			);
			this._onDidChangeDecorations.recordLineAffectedByFontChange(ownerId, versionId, node.id, nodeRange.startLineNumber, fontDecoration);
		}
=======
>>>>>>> beb927ea

		const movedInOverviewRuler = nodeWasInOverviewRuler !== nodeIsInOverviewRuler;
		const changedWhetherInjectedText = isOptionsInjectedText(options) !== isNodeInjectedText(node);
		if (movedInOverviewRuler || changedWhetherInjectedText) {
			this._decorationsTree.delete(node);
			node.setOptions(options);
			this._decorationsTree.insert(node);
		} else {
			node.setOptions(options);
		}
	}

	private _deltaDecorationsImpl(ownerId: number, oldDecorationsIds: string[], newDecorations: model.IModelDeltaDecoration[], suppressEvents: boolean = false): string[] {
		const versionId = this.getVersionId();

		const oldDecorationsLen = oldDecorationsIds.length;
		let oldDecorationIndex = 0;

		const newDecorationsLen = newDecorations.length;
		let newDecorationIndex = 0;

		this._onDidChangeDecorations.beginDeferredEmit();
		try {
			const result = new Array<string>(newDecorationsLen);
			while (oldDecorationIndex < oldDecorationsLen || newDecorationIndex < newDecorationsLen) {

				let node: IntervalNode | null = null;

				if (oldDecorationIndex < oldDecorationsLen) {
					// (1) get ourselves an old node
					let decorationId: string;
					do {
						decorationId = oldDecorationsIds[oldDecorationIndex++];
						node = this._decorations[decorationId];
					} while (!node && oldDecorationIndex < oldDecorationsLen);

					// (2) remove the node from the tree (if it exists)
					if (node) {
						if (node.options.after) {
							const nodeRange = this._decorationsTree.getNodeRange(this, node);
							this._onDidChangeDecorations.recordLineAffectedByInjectedText(nodeRange.endLineNumber);
						}
						if (node.options.before) {
							const nodeRange = this._decorationsTree.getNodeRange(this, node);
							this._onDidChangeDecorations.recordLineAffectedByInjectedText(nodeRange.startLineNumber);
						}
						if (node.options.lineHeight !== null) {
							const nodeRange = this._decorationsTree.getNodeRange(this, node);
							this._onDidChangeDecorations.recordLineAffectedByLineHeightChange(ownerId, decorationId, nodeRange.startLineNumber, null);
						}
<<<<<<< HEAD
						if (node.options.fontFamily !== null || node.options.fontSize !== null || node.options.fontStyle !== null || node.options.fontWeight !== null) {
							const nodeRange = this._decorationsTree.getNodeRange(this, node);
							this._onDidChangeDecorations.recordLineAffectedByFontChange(ownerId, versionId, node.id, nodeRange.startLineNumber, null);
						}
=======
>>>>>>> beb927ea
						this._decorationsTree.delete(node);

						if (!suppressEvents) {
							this._onDidChangeDecorations.checkAffectedAndFire(node.options);
						}
					}
				}

				if (newDecorationIndex < newDecorationsLen) {
					// (3) create a new node if necessary
					if (!node) {
						const internalDecorationId = (++this._lastDecorationId);
						const decorationId = `${this._instanceId};${internalDecorationId}`;
						node = new IntervalNode(decorationId, 0, 0);
						this._decorations[decorationId] = node;
					}

					// (4) initialize node
					const newDecoration = newDecorations[newDecorationIndex];
					const range = this._validateRangeRelaxedNoAllocations(newDecoration.range);
					const options = _normalizeOptions(newDecoration.options);
					const startOffset = this._buffer.getOffsetAt(range.startLineNumber, range.startColumn);
					const endOffset = this._buffer.getOffsetAt(range.endLineNumber, range.endColumn);

					node.ownerId = ownerId;
					node.reset(versionId, startOffset, endOffset, range);
					node.setOptions(options);

					if (node.options.after) {
						this._onDidChangeDecorations.recordLineAffectedByInjectedText(range.endLineNumber);
					}
					if (node.options.before) {
						this._onDidChangeDecorations.recordLineAffectedByInjectedText(range.startLineNumber);
					}
					if (node.options.lineHeight !== null) {
						this._onDidChangeDecorations.recordLineAffectedByLineHeightChange(ownerId, node.id, range.startLineNumber, node.options.lineHeight);
					}
<<<<<<< HEAD
					if (node.options.fontFamily || node.options.fontSize || node.options.fontStyle || node.options.fontWeight) {
						const endColumn = range.endLineNumber === range.startLineNumber ? range.endColumn : this.getLineMaxColumn(range.startLineNumber);
						const fontDecoration = new FontDecoration(
							range.startLineNumber,
							range.startColumn,
							endColumn,
							node.options.lineHeight ?? undefined,
							node.options.fontFamily ?? undefined,
							node.options.fontSize ?? undefined,
							node.options.fontStyle ?? undefined,
							node.options.fontWeight ?? undefined
						);
						this._onDidChangeDecorations.recordLineAffectedByFontChange(ownerId, versionId, node.id, range.startLineNumber, fontDecoration);
					}
=======
>>>>>>> beb927ea
					if (!suppressEvents) {
						this._onDidChangeDecorations.checkAffectedAndFire(options);
					}

					this._decorationsTree.insert(node);

					result[newDecorationIndex] = node.id;

					newDecorationIndex++;
				} else {
					if (node) {
						delete this._decorations[node.id];
					}
				}
			}

			return result;
		} finally {
			this._onDidChangeDecorations.endDeferredEmit();
		}
	}

	//#endregion

	//#region Tokenization

	// TODO move them to the tokenization part.
	public getLanguageId(): string {
		return this.tokenization.getLanguageId();
	}

	public setLanguage(languageIdOrSelection: string | ILanguageSelection, source?: string): void {
		if (typeof languageIdOrSelection === 'string') {
			this._languageSelectionListener.clear();
			this._setLanguage(languageIdOrSelection, source);
		} else {
			this._languageSelectionListener.value = languageIdOrSelection.onDidChange(() => this._setLanguage(languageIdOrSelection.languageId, source));
			this._setLanguage(languageIdOrSelection.languageId, source);
		}
	}

	private _setLanguage(languageId: string, source?: string): void {
		this.tokenization.setLanguageId(languageId, source);
		this._languageService.requestRichLanguageFeatures(languageId);
	}

	public getLanguageIdAtPosition(lineNumber: number, column: number): string {
		return this.tokenization.getLanguageIdAtPosition(lineNumber, column);
	}

	public getWordAtPosition(position: IPosition): IWordAtPosition | null {
		return this._tokenizationTextModelPart.getWordAtPosition(position);
	}

	public getWordUntilPosition(position: IPosition): IWordAtPosition {
		return this._tokenizationTextModelPart.getWordUntilPosition(position);
	}

	//#endregion
	normalizePosition(position: Position, affinity: model.PositionAffinity): Position {
		return position;
	}

	/**
	 * Gets the column at which indentation stops at a given line.
	 * @internal
	*/
	public getLineIndentColumn(lineNumber: number): number {
		// Columns start with 1.
		return indentOfLine(this.getLineContent(lineNumber)) + 1;
	}

	public override toString(): string {
		return `TextModel(${this.uri.toString()})`;
	}
}

export function indentOfLine(line: string): number {
	let indent = 0;
	for (const c of line) {
		if (c === ' ' || c === '\t') {
			indent++;
		} else {
			break;
		}
	}
	return indent;
}

//#region Decorations

function isNodeInOverviewRuler(node: IntervalNode): boolean {
	return (node.options.overviewRuler && node.options.overviewRuler.color ? true : false);
}

function isOptionsInjectedText(options: ModelDecorationOptions): boolean {
	return !!options.after || !!options.before;
}

function isNodeInjectedText(node: IntervalNode): boolean {
	return !!node.options.after || !!node.options.before;
}

export interface IDecorationsTreesHost {
	getVersionId(): number;
	getRangeAt(start: number, end: number): Range;
}

class DecorationsTrees {

	/**
	 * This tree holds decorations that do not show up in the overview ruler.
	 */
	private readonly _decorationsTree0: IntervalTree;

	/**
	 * This tree holds decorations that show up in the overview ruler.
	 */
	private readonly _decorationsTree1: IntervalTree;

	/**
	 * This tree holds decorations that contain injected text.
	 */
	private readonly _injectedTextDecorationsTree: IntervalTree;

	constructor() {
		this._decorationsTree0 = new IntervalTree();
		this._decorationsTree1 = new IntervalTree();
		this._injectedTextDecorationsTree = new IntervalTree();
	}

	public ensureAllNodesHaveRanges(host: IDecorationsTreesHost): void {
		this.getAll(host, 0, false, false, false);
	}

	private _ensureNodesHaveRanges(host: IDecorationsTreesHost, nodes: IntervalNode[]): model.IModelDecoration[] {
		for (const node of nodes) {
			if (node.range === null) {
				node.range = host.getRangeAt(node.cachedAbsoluteStart, node.cachedAbsoluteEnd);
			}
		}
		return <model.IModelDecoration[]>nodes;
	}

	public getAllInInterval(host: IDecorationsTreesHost, start: number, end: number, filterOwnerId: number, filterOutValidation: boolean, onlyMarginDecorations: boolean): model.IModelDecoration[] {
		const versionId = host.getVersionId();
		const result = this._intervalSearch(start, end, filterOwnerId, filterOutValidation, versionId, onlyMarginDecorations);
		return this._ensureNodesHaveRanges(host, result);
	}

	private _intervalSearch(start: number, end: number, filterOwnerId: number, filterOutValidation: boolean, cachedVersionId: number, onlyMarginDecorations: boolean): IntervalNode[] {
		const r0 = this._decorationsTree0.intervalSearch(start, end, filterOwnerId, filterOutValidation, cachedVersionId, onlyMarginDecorations);
		const r1 = this._decorationsTree1.intervalSearch(start, end, filterOwnerId, filterOutValidation, cachedVersionId, onlyMarginDecorations);
		const r2 = this._injectedTextDecorationsTree.intervalSearch(start, end, filterOwnerId, filterOutValidation, cachedVersionId, onlyMarginDecorations);
		return r0.concat(r1).concat(r2);
	}

	public getInjectedTextInInterval(host: IDecorationsTreesHost, start: number, end: number, filterOwnerId: number): model.IModelDecoration[] {
		const versionId = host.getVersionId();
		const result = this._injectedTextDecorationsTree.intervalSearch(start, end, filterOwnerId, false, versionId, false);
		return this._ensureNodesHaveRanges(host, result).filter((i) => i.options.showIfCollapsed || !i.range.isEmpty());
	}

	public getFontDecorationsInInterval(host: IDecorationsTreesHost, start: number, end: number, filterOwnerId: number): model.IModelDecoration[] {
		const versionId = host.getVersionId();
		const decorations = this._decorationsTree0.intervalSearch(start, end, filterOwnerId, false, versionId, false);
		return this._ensureNodesHaveRanges(host, decorations).filter((i) => i.options.fontFamily || i.options.fontSize || i.options.fontStyle || i.options.fontWeight);
	}

	public getAllInjectedText(host: IDecorationsTreesHost, filterOwnerId: number): model.IModelDecoration[] {
		const versionId = host.getVersionId();
		const result = this._injectedTextDecorationsTree.search(filterOwnerId, false, versionId, false);
		return this._ensureNodesHaveRanges(host, result).filter((i) => i.options.showIfCollapsed || !i.range.isEmpty());
	}

	public getAllCustomLineHeights(host: IDecorationsTreesHost, filterOwnerId: number): model.IModelDecoration[] {
		const versionId = host.getVersionId();
		const result = this._search(filterOwnerId, false, false, versionId, false);
		return this._ensureNodesHaveRanges(host, result).filter((i) => typeof i.options.lineHeight === 'number');
	}

	public getAll(host: IDecorationsTreesHost, filterOwnerId: number, filterOutValidation: boolean, overviewRulerOnly: boolean, onlyMarginDecorations: boolean): model.IModelDecoration[] {
		const versionId = host.getVersionId();
		const result = this._search(filterOwnerId, filterOutValidation, overviewRulerOnly, versionId, onlyMarginDecorations);
		return this._ensureNodesHaveRanges(host, result);
	}

	private _search(filterOwnerId: number, filterOutValidation: boolean, overviewRulerOnly: boolean, cachedVersionId: number, onlyMarginDecorations: boolean): IntervalNode[] {
		if (overviewRulerOnly) {
			return this._decorationsTree1.search(filterOwnerId, filterOutValidation, cachedVersionId, onlyMarginDecorations);
		} else {
			const r0 = this._decorationsTree0.search(filterOwnerId, filterOutValidation, cachedVersionId, onlyMarginDecorations);
			const r1 = this._decorationsTree1.search(filterOwnerId, filterOutValidation, cachedVersionId, onlyMarginDecorations);
			const r2 = this._injectedTextDecorationsTree.search(filterOwnerId, filterOutValidation, cachedVersionId, onlyMarginDecorations);
			return r0.concat(r1).concat(r2);
		}
	}

	public collectNodesFromOwner(ownerId: number): IntervalNode[] {
		const r0 = this._decorationsTree0.collectNodesFromOwner(ownerId);
		const r1 = this._decorationsTree1.collectNodesFromOwner(ownerId);
		const r2 = this._injectedTextDecorationsTree.collectNodesFromOwner(ownerId);
		return r0.concat(r1).concat(r2);
	}

	public collectNodesPostOrder(): IntervalNode[] {
		const r0 = this._decorationsTree0.collectNodesPostOrder();
		const r1 = this._decorationsTree1.collectNodesPostOrder();
		const r2 = this._injectedTextDecorationsTree.collectNodesPostOrder();
		return r0.concat(r1).concat(r2);
	}

	public insert(node: IntervalNode): void {
		if (isNodeInjectedText(node)) {
			this._injectedTextDecorationsTree.insert(node);
		} else if (isNodeInOverviewRuler(node)) {
			this._decorationsTree1.insert(node);
		} else {
			this._decorationsTree0.insert(node);
		}
	}

	public delete(node: IntervalNode): void {
		if (isNodeInjectedText(node)) {
			this._injectedTextDecorationsTree.delete(node);
		} else if (isNodeInOverviewRuler(node)) {
			this._decorationsTree1.delete(node);
		} else {
			this._decorationsTree0.delete(node);
		}
	}

	public getNodeRange(host: IDecorationsTreesHost, node: IntervalNode): Range {
		const versionId = host.getVersionId();
		if (node.cachedVersionId !== versionId) {
			this._resolveNode(node, versionId);
		}
		if (node.range === null) {
			node.range = host.getRangeAt(node.cachedAbsoluteStart, node.cachedAbsoluteEnd);
		}
		return node.range;
	}

	private _resolveNode(node: IntervalNode, cachedVersionId: number): void {
		if (isNodeInjectedText(node)) {
			this._injectedTextDecorationsTree.resolveNode(node, cachedVersionId);
		} else if (isNodeInOverviewRuler(node)) {
			this._decorationsTree1.resolveNode(node, cachedVersionId);
		} else {
			this._decorationsTree0.resolveNode(node, cachedVersionId);
		}
	}

	public acceptReplace(offset: number, length: number, textLength: number, forceMoveMarkers: boolean): void {
		this._decorationsTree0.acceptReplace(offset, length, textLength, forceMoveMarkers);
		this._decorationsTree1.acceptReplace(offset, length, textLength, forceMoveMarkers);
		this._injectedTextDecorationsTree.acceptReplace(offset, length, textLength, forceMoveMarkers);
	}
}

function cleanClassName(className: string): string {
	return className.replace(/[^a-z0-9\-_]/gi, ' ');
}

class DecorationOptions implements model.IDecorationOptions {
	readonly color: string | ThemeColor;
	readonly darkColor: string | ThemeColor;

	constructor(options: model.IDecorationOptions) {
		this.color = options.color || '';
		this.darkColor = options.darkColor || '';

	}
}

export class ModelDecorationOverviewRulerOptions extends DecorationOptions {
	readonly position: model.OverviewRulerLane;
	private _resolvedColor: string | null;

	constructor(options: model.IModelDecorationOverviewRulerOptions) {
		super(options);
		this._resolvedColor = null;
		this.position = (typeof options.position === 'number' ? options.position : model.OverviewRulerLane.Center);
	}

	public getColor(theme: IColorTheme): string {
		if (!this._resolvedColor) {
			if (theme.type !== 'light' && this.darkColor) {
				this._resolvedColor = this._resolveColor(this.darkColor, theme);
			} else {
				this._resolvedColor = this._resolveColor(this.color, theme);
			}
		}
		return this._resolvedColor;
	}

	public invalidateCachedColor(): void {
		this._resolvedColor = null;
	}

	private _resolveColor(color: string | ThemeColor, theme: IColorTheme): string {
		if (typeof color === 'string') {
			return color;
		}
		const c = color ? theme.getColor(color.id) : null;
		if (!c) {
			return '';
		}
		return c.toString();
	}
}

export class ModelDecorationGlyphMarginOptions {
	readonly position: model.GlyphMarginLane;
	readonly persistLane: boolean | undefined;

	constructor(options: model.IModelDecorationGlyphMarginOptions | null | undefined) {
		this.position = options?.position ?? model.GlyphMarginLane.Center;
		this.persistLane = options?.persistLane;
	}
}

export class ModelDecorationMinimapOptions extends DecorationOptions {
	readonly position: model.MinimapPosition;
	readonly sectionHeaderStyle: model.MinimapSectionHeaderStyle | null;
	readonly sectionHeaderText: string | null;
	private _resolvedColor: Color | undefined;

	constructor(options: model.IModelDecorationMinimapOptions) {
		super(options);
		this.position = options.position;
		this.sectionHeaderStyle = options.sectionHeaderStyle ?? null;
		this.sectionHeaderText = options.sectionHeaderText ?? null;
	}

	public getColor(theme: IColorTheme): Color | undefined {
		if (!this._resolvedColor) {
			if (theme.type !== 'light' && this.darkColor) {
				this._resolvedColor = this._resolveColor(this.darkColor, theme);
			} else {
				this._resolvedColor = this._resolveColor(this.color, theme);
			}
		}

		return this._resolvedColor;
	}

	public invalidateCachedColor(): void {
		this._resolvedColor = undefined;
	}

	private _resolveColor(color: string | ThemeColor, theme: IColorTheme): Color | undefined {
		if (typeof color === 'string') {
			return Color.fromHex(color);
		}
		return theme.getColor(color.id);
	}
}

export class ModelDecorationInjectedTextOptions implements model.InjectedTextOptions {
	public static from(options: model.InjectedTextOptions): ModelDecorationInjectedTextOptions {
		if (options instanceof ModelDecorationInjectedTextOptions) {
			return options;
		}
		return new ModelDecorationInjectedTextOptions(options);
	}

	public readonly content: string;
	public readonly tokens: TokenArray | null;
	readonly inlineClassName: string | null;
	readonly inlineClassNameAffectsLetterSpacing: boolean;
	readonly attachedData: unknown | null;
	readonly cursorStops: model.InjectedTextCursorStops | null;

	private constructor(options: model.InjectedTextOptions) {
		this.content = options.content || '';
		this.tokens = options.tokens ?? null;
		this.inlineClassName = options.inlineClassName || null;
		this.inlineClassNameAffectsLetterSpacing = options.inlineClassNameAffectsLetterSpacing || false;
		this.attachedData = options.attachedData || null;
		this.cursorStops = options.cursorStops || null;
	}
}

export class ModelDecorationOptions implements model.IModelDecorationOptions {

	public static EMPTY: ModelDecorationOptions;

	public static register(options: model.IModelDecorationOptions): ModelDecorationOptions {
		return new ModelDecorationOptions(options);
	}

	public static createDynamic(options: model.IModelDecorationOptions): ModelDecorationOptions {
		return new ModelDecorationOptions(options);
	}
	readonly description: string;
	readonly blockClassName: string | null;
	readonly blockIsAfterEnd: boolean | null;
	readonly blockDoesNotCollapse?: boolean | null;
	readonly blockPadding: [top: number, right: number, bottom: number, left: number] | null;
	readonly stickiness: model.TrackedRangeStickiness;
	readonly zIndex: number;
	readonly className: string | null;
	readonly shouldFillLineOnLineBreak: boolean | null;
	readonly hoverMessage: IMarkdownString | IMarkdownString[] | null;
	readonly glyphMarginHoverMessage: IMarkdownString | IMarkdownString[] | null;
	readonly isWholeLine: boolean;
	readonly lineHeight: number | null;
<<<<<<< HEAD
	readonly fontFamily: string | null;
	readonly fontSize?: number | null;
	readonly fontWeight?: string | null;
	readonly fontStyle?: string | null;
=======
>>>>>>> beb927ea
	readonly showIfCollapsed: boolean;
	readonly collapseOnReplaceEdit: boolean;
	readonly overviewRuler: ModelDecorationOverviewRulerOptions | null;
	readonly minimap: ModelDecorationMinimapOptions | null;
	readonly glyphMargin?: model.IModelDecorationGlyphMarginOptions | null | undefined;
	readonly glyphMarginClassName: string | null;
	readonly linesDecorationsClassName: string | null;
	readonly lineNumberClassName: string | null;
	readonly lineNumberHoverMessage: IMarkdownString | IMarkdownString[] | null;
	readonly linesDecorationsTooltip: string | null;
	readonly firstLineDecorationClassName: string | null;
	readonly marginClassName: string | null;
	readonly inlineClassName: string | null;
	readonly inlineClassNameAffectsLetterSpacing: boolean;
	readonly beforeContentClassName: string | null;
	readonly afterContentClassName: string | null;
	readonly after: ModelDecorationInjectedTextOptions | null;
	readonly before: ModelDecorationInjectedTextOptions | null;
	readonly hideInCommentTokens: boolean | null;
	readonly hideInStringTokens: boolean | null;

	private constructor(options: model.IModelDecorationOptions) {
		this.description = options.description;
		this.blockClassName = options.blockClassName ? cleanClassName(options.blockClassName) : null;
		this.blockDoesNotCollapse = options.blockDoesNotCollapse ?? null;
		this.blockIsAfterEnd = options.blockIsAfterEnd ?? null;
		this.blockPadding = options.blockPadding ?? null;
		this.stickiness = options.stickiness || model.TrackedRangeStickiness.AlwaysGrowsWhenTypingAtEdges;
		this.zIndex = options.zIndex || 0;
		this.className = options.className ? cleanClassName(options.className) : null;
		this.shouldFillLineOnLineBreak = options.shouldFillLineOnLineBreak ?? null;
		this.hoverMessage = options.hoverMessage || null;
		this.glyphMarginHoverMessage = options.glyphMarginHoverMessage || null;
		this.lineNumberHoverMessage = options.lineNumberHoverMessage || null;
		this.isWholeLine = options.isWholeLine || false;
		this.lineHeight = options.lineHeight ?? null;
<<<<<<< HEAD
		this.fontFamily = options.fontFamily ?? null;
		this.fontSize = options.fontSize ?? null;
		this.fontStyle = options.fontStyle ?? null;
		this.fontWeight = options.fontWeight ?? null;
=======
>>>>>>> beb927ea
		this.showIfCollapsed = options.showIfCollapsed || false;
		this.collapseOnReplaceEdit = options.collapseOnReplaceEdit || false;
		this.overviewRuler = options.overviewRuler ? new ModelDecorationOverviewRulerOptions(options.overviewRuler) : null;
		this.minimap = options.minimap ? new ModelDecorationMinimapOptions(options.minimap) : null;
		this.glyphMargin = options.glyphMarginClassName ? new ModelDecorationGlyphMarginOptions(options.glyphMargin) : null;
		this.glyphMarginClassName = options.glyphMarginClassName ? cleanClassName(options.glyphMarginClassName) : null;
		this.linesDecorationsClassName = options.linesDecorationsClassName ? cleanClassName(options.linesDecorationsClassName) : null;
		this.lineNumberClassName = options.lineNumberClassName ? cleanClassName(options.lineNumberClassName) : null;
		this.linesDecorationsTooltip = options.linesDecorationsTooltip ? strings.htmlAttributeEncodeValue(options.linesDecorationsTooltip) : null;
		this.firstLineDecorationClassName = options.firstLineDecorationClassName ? cleanClassName(options.firstLineDecorationClassName) : null;
		this.marginClassName = options.marginClassName ? cleanClassName(options.marginClassName) : null;
		this.inlineClassName = options.inlineClassName ? cleanClassName(options.inlineClassName) : null;
		this.inlineClassNameAffectsLetterSpacing = options.inlineClassNameAffectsLetterSpacing || false;
		this.beforeContentClassName = options.beforeContentClassName ? cleanClassName(options.beforeContentClassName) : null;
		this.afterContentClassName = options.afterContentClassName ? cleanClassName(options.afterContentClassName) : null;
		this.after = options.after ? ModelDecorationInjectedTextOptions.from(options.after) : null;
		this.before = options.before ? ModelDecorationInjectedTextOptions.from(options.before) : null;
		this.hideInCommentTokens = options.hideInCommentTokens ?? false;
		this.hideInStringTokens = options.hideInStringTokens ?? false;
	}
}
ModelDecorationOptions.EMPTY = ModelDecorationOptions.register({ description: 'empty' });

/**
 * The order carefully matches the values of the enum.
 */
const TRACKED_RANGE_OPTIONS = [
	ModelDecorationOptions.register({ description: 'tracked-range-always-grows-when-typing-at-edges', stickiness: model.TrackedRangeStickiness.AlwaysGrowsWhenTypingAtEdges }),
	ModelDecorationOptions.register({ description: 'tracked-range-never-grows-when-typing-at-edges', stickiness: model.TrackedRangeStickiness.NeverGrowsWhenTypingAtEdges }),
	ModelDecorationOptions.register({ description: 'tracked-range-grows-only-when-typing-before', stickiness: model.TrackedRangeStickiness.GrowsOnlyWhenTypingBefore }),
	ModelDecorationOptions.register({ description: 'tracked-range-grows-only-when-typing-after', stickiness: model.TrackedRangeStickiness.GrowsOnlyWhenTypingAfter }),
];

function _normalizeOptions(options: model.IModelDecorationOptions): ModelDecorationOptions {
	if (options instanceof ModelDecorationOptions) {
		return options;
	}
	return ModelDecorationOptions.createDynamic(options);
}

class LineHeightChangingDecoration {

	public static toKey(obj: LineHeightChangingDecoration): string {
		return `${obj.ownerId};${obj.decorationId};${obj.lineNumber}`;
	}

	constructor(
		public readonly ownerId: number,
		public readonly decorationId: string,
		public readonly lineNumber: number,
		public readonly lineHeight: number | null
	) { }
}

<<<<<<< HEAD
class LineFontChangingDecoration {

	public static toKey(obj: LineFontChangingDecoration): string {
		return `${obj.ownerId};${obj.decorationId}`;
	}

	constructor(
		public readonly ownerId: number,
		public readonly versionId: number,
		public readonly decorationId: string,
		public readonly lineNumber: number,
		public readonly fontDecoration: FontDecoration | null
	) { }
}

=======
>>>>>>> beb927ea
class DidChangeDecorationsEmitter extends Disposable {

	private readonly _actual: Emitter<IModelDecorationsChangedEvent> = this._register(new Emitter<IModelDecorationsChangedEvent>());
	public readonly event: Event<IModelDecorationsChangedEvent> = this._actual.event;

	private _deferredCnt: number;
	private _shouldFireDeferred: boolean;
	private _affectsMinimap: boolean;
	private _affectsOverviewRuler: boolean;
	private _affectedInjectedTextLines: Set<number> | null = null;
	private _affectedLineHeights: SetWithKey<LineHeightChangingDecoration> | null = null;
<<<<<<< HEAD
	private _affectedFontLines: SetWithKey<LineFontChangingDecoration> | null = null;
	private _affectsGlyphMargin: boolean;
	private _affectsLineNumber: boolean;

	constructor(private readonly handleBeforeFire: (affectedInjectedTextLines: Set<number> | null, affectedLineHeights: SetWithKey<LineHeightChangingDecoration> | null, affectedFontLines: SetWithKey<LineFontChangingDecoration> | null) => void) {
=======
	private _affectsGlyphMargin: boolean;
	private _affectsLineNumber: boolean;

	constructor(private readonly handleBeforeFire: (affectedInjectedTextLines: Set<number> | null, affectedLineHeights: SetWithKey<LineHeightChangingDecoration> | null) => void) {
>>>>>>> beb927ea
		super();
		this._deferredCnt = 0;
		this._shouldFireDeferred = false;
		this._affectsMinimap = false;
		this._affectsOverviewRuler = false;
		this._affectsGlyphMargin = false;
		this._affectsLineNumber = false;
	}

	hasListeners(): boolean {
		return this._actual.hasListeners();
	}

	public beginDeferredEmit(): void {
		this._deferredCnt++;
	}

	public endDeferredEmit(): void {
		this._deferredCnt--;
		if (this._deferredCnt === 0) {
			if (this._shouldFireDeferred) {
				this.doFire();
			}

			this._affectedInjectedTextLines?.clear();
			this._affectedInjectedTextLines = null;
			this._affectedLineHeights?.clear();
			this._affectedLineHeights = null;
<<<<<<< HEAD
			this._affectedFontLines?.clear();
			this._affectedFontLines = null;
=======
>>>>>>> beb927ea
		}
	}

	public recordLineAffectedByInjectedText(lineNumber: number): void {
		if (!this._affectedInjectedTextLines) {
			this._affectedInjectedTextLines = new Set();
		}
		this._affectedInjectedTextLines.add(lineNumber);
	}

	public recordLineAffectedByLineHeightChange(ownerId: number, decorationId: string, lineNumber: number, lineHeight: number | null): void {
		if (!this._affectedLineHeights) {
			this._affectedLineHeights = new SetWithKey<LineHeightChangingDecoration>([], LineHeightChangingDecoration.toKey);
		}
		this._affectedLineHeights.add(new LineHeightChangingDecoration(ownerId, decorationId, lineNumber, lineHeight));
	}

<<<<<<< HEAD
	public recordLineAffectedByFontChange(ownerId: number, versionId: number, decorationId: string, lineNumber: number, fontDecoration: FontDecoration | null): void {
		if (!this._affectedFontLines) {
			this._affectedFontLines = new SetWithKey<LineFontChangingDecoration>([], LineFontChangingDecoration.toKey);
		}
		this._affectedFontLines.add(new LineFontChangingDecoration(ownerId, versionId, decorationId, lineNumber, fontDecoration));
	}

=======
>>>>>>> beb927ea
	public checkAffectedAndFire(options: ModelDecorationOptions): void {
		this._affectsMinimap ||= !!options.minimap?.position;
		this._affectsOverviewRuler ||= !!options.overviewRuler?.color;
		this._affectsGlyphMargin ||= !!options.glyphMarginClassName;
		this._affectsLineNumber ||= !!options.lineNumberClassName;
		this.tryFire();
	}

	public fire(): void {
		this._affectsMinimap = true;
		this._affectsOverviewRuler = true;
		this._affectsGlyphMargin = true;
		this.tryFire();
	}

	private tryFire() {
		if (this._deferredCnt === 0) {
			this.doFire();
		} else {
			this._shouldFireDeferred = true;
		}
	}

	private doFire() {
<<<<<<< HEAD
		this.handleBeforeFire(this._affectedInjectedTextLines, this._affectedLineHeights, this._affectedFontLines);
=======
		this.handleBeforeFire(this._affectedInjectedTextLines, this._affectedLineHeights);
>>>>>>> beb927ea

		const event: IModelDecorationsChangedEvent = {
			affectsMinimap: this._affectsMinimap,
			affectsOverviewRuler: this._affectsOverviewRuler,
			affectsGlyphMargin: this._affectsGlyphMargin,
			affectsLineNumber: this._affectsLineNumber,
		};
		this._shouldFireDeferred = false;
		this._affectsMinimap = false;
		this._affectsOverviewRuler = false;
		this._affectsGlyphMargin = false;
		this._actual.fire(event);
	}
}

//#endregion

class DidChangeContentEmitter extends Disposable {

	/**
	 * Both `fastEvent` and `slowEvent` work the same way and contain the same events, but first we invoke `fastEvent` and then `slowEvent`.
	 */
	private readonly _fastEmitter: Emitter<InternalModelContentChangeEvent> = this._register(new Emitter<InternalModelContentChangeEvent>());
	public readonly fastEvent: Event<InternalModelContentChangeEvent> = this._fastEmitter.event;
	private readonly _slowEmitter: Emitter<InternalModelContentChangeEvent> = this._register(new Emitter<InternalModelContentChangeEvent>());
	public readonly slowEvent: Event<InternalModelContentChangeEvent> = this._slowEmitter.event;

	private _deferredCnt: number;
	private _deferredEvent: InternalModelContentChangeEvent | null;

	constructor() {
		super();
		this._deferredCnt = 0;
		this._deferredEvent = null;
	}

	public hasListeners(): boolean {
		return (
			this._fastEmitter.hasListeners()
			|| this._slowEmitter.hasListeners()
		);
	}

	public beginDeferredEmit(): void {
		this._deferredCnt++;
	}

	public endDeferredEmit(resultingSelection: Selection[] | null = null): void {
		this._deferredCnt--;
		if (this._deferredCnt === 0) {
			if (this._deferredEvent !== null) {
				this._deferredEvent.rawContentChangedEvent.resultingSelection = resultingSelection;
				const e = this._deferredEvent;
				this._deferredEvent = null;
				this._fastEmitter.fire(e);
				this._slowEmitter.fire(e);
			}
		}
	}

	public fire(e: InternalModelContentChangeEvent): void {
		if (this._deferredCnt > 0) {
			if (this._deferredEvent) {
				this._deferredEvent = this._deferredEvent.merge(e);
			} else {
				this._deferredEvent = e;
			}
			return;
		}
		this._fastEmitter.fire(e);
		this._slowEmitter.fire(e);
	}
}<|MERGE_RESOLUTION|>--- conflicted
+++ resolved
@@ -39,21 +39,13 @@
 import { TokenizationTextModelPart } from './tokenizationTextModelPart.js';
 import { AttachedViews } from './tokens.js';
 import { IBracketPairsTextModelPart } from '../textModelBracketPairs.js';
-<<<<<<< HEAD
-import { IModelContentChangedEvent, IModelDecorationsChangedEvent, IModelOptionsChangedEvent, InternalModelContentChangeEvent, LineInjectedText, ModelInjectedTextChangedEvent, ModelRawChange, ModelRawContentChangedEvent, ModelRawEOLChanged, ModelRawFlush, ModelRawLineChanged, ModelRawLinesDeleted, ModelRawLinesInserted, ModelLineHeightChangedEvent, ModelLineHeightChanged, ModelFontChanged, ModelFontChangedEvent, FontDecoration } from '../textModelEvents.js';
-=======
 import { IModelContentChangedEvent, IModelDecorationsChangedEvent, IModelOptionsChangedEvent, InternalModelContentChangeEvent, LineInjectedText, ModelInjectedTextChangedEvent, ModelRawChange, ModelRawContentChangedEvent, ModelRawEOLChanged, ModelRawFlush, ModelRawLineChanged, ModelRawLinesDeleted, ModelRawLinesInserted, ModelLineHeightChangedEvent, ModelLineHeightChanged } from '../textModelEvents.js';
->>>>>>> beb927ea
 import { IGuidesTextModelPart } from '../textModelGuides.js';
 import { ITokenizationTextModelPart } from '../tokenizationTextModelPart.js';
 import { IInstantiationService } from '../../../platform/instantiation/common/instantiation.js';
 import { IColorTheme } from '../../../platform/theme/common/themeService.js';
 import { IUndoRedoService, ResourceEditStackSnapshot, UndoRedoGroup } from '../../../platform/undoRedo/common/undoRedo.js';
 import { TokenArray } from '../tokens/tokenArray.js';
-<<<<<<< HEAD
-import { countEOL } from '../core/eolCounter.js';
-=======
->>>>>>> beb927ea
 import { SetWithKey } from '../../../base/common/collections.js';
 
 export function createTextBufferFactory(text: string): model.ITextBufferFactory {
@@ -221,11 +213,7 @@
 	private readonly _onWillDispose: Emitter<void> = this._register(new Emitter<void>());
 	public readonly onWillDispose: Event<void> = this._onWillDispose.event;
 
-<<<<<<< HEAD
-	private readonly _onDidChangeDecorations: DidChangeDecorationsEmitter = this._register(new DidChangeDecorationsEmitter((affectedInjectedTextLines, affectedLineHeights, affectedFontLines) => this.handleBeforeFireDecorationsChangedEvent(affectedInjectedTextLines, affectedLineHeights, affectedFontLines)));
-=======
 	private readonly _onDidChangeDecorations: DidChangeDecorationsEmitter = this._register(new DidChangeDecorationsEmitter((affectedInjectedTextLines, affectedLineHeights) => this.handleBeforeFireDecorationsChangedEvent(affectedInjectedTextLines, affectedLineHeights)));
->>>>>>> beb927ea
 	public readonly onDidChangeDecorations: Event<IModelDecorationsChangedEvent> = this._onDidChangeDecorations.event;
 
 	public get onDidChangeLanguage() { return this._tokenizationTextModelPart.onDidChangeLanguage; }
@@ -243,12 +231,6 @@
 	private readonly _onDidChangeLineHeight: Emitter<ModelLineHeightChangedEvent> = this._register(new Emitter<ModelLineHeightChangedEvent>());
 	public readonly onDidChangeLineHeight: Event<ModelLineHeightChangedEvent> = this._onDidChangeLineHeight.event;
 
-<<<<<<< HEAD
-	private readonly _onDidChangeFonts: Emitter<ModelFontChangedEvent> = this._register(new Emitter<ModelFontChangedEvent>());
-	public readonly onDidChangeFonts: Event<ModelFontChangedEvent> = this._onDidChangeFonts.event;
-
-=======
->>>>>>> beb927ea
 	private readonly _eventEmitter: DidChangeContentEmitter = this._register(new DidChangeContentEmitter());
 	public onDidChangeContent(listener: (e: IModelContentChangedEvent) => void): IDisposable {
 		return this._eventEmitter.slowEvent((e: InternalModelContentChangeEvent) => listener(e.contentChangedEvent));
@@ -435,10 +417,7 @@
 			|| this._onDidChangeAttached.hasListeners()
 			|| this._onDidChangeInjectedText.hasListeners()
 			|| this._onDidChangeLineHeight.hasListeners()
-<<<<<<< HEAD
 			|| this._onDidChangeFonts.hasListeners()
-=======
->>>>>>> beb927ea
 			|| this._eventEmitter.hasListeners()
 		);
 	}
@@ -1602,14 +1581,8 @@
 
 	//#region Decorations
 
-<<<<<<< HEAD
 	private handleBeforeFireDecorationsChangedEvent(affectedInjectedTextLines: Set<number> | null, affectedLineHeights: Set<LineHeightChangingDecoration> | null, affectedFontLines: Set<LineFontChangingDecoration> | null): void {
 		// This is called before the decoration changed event is fired.
-=======
-	private handleBeforeFireDecorationsChangedEvent(affectedInjectedTextLines: Set<number> | null, affectedLineHeights: Set<LineHeightChangingDecoration> | null): void {
-		// This is called before the decoration changed event is fired.
-
->>>>>>> beb927ea
 		if (affectedInjectedTextLines && affectedInjectedTextLines.size > 0) {
 			const affectedLines = Array.from(affectedInjectedTextLines);
 			const lineChangeEvents = affectedLines.map(lineNumber => new ModelRawLineChanged(lineNumber, this.getLineContent(lineNumber), this._getInjectedTextInLine(lineNumber)));
@@ -1619,14 +1592,11 @@
 			const affectedLines = Array.from(affectedLineHeights);
 			const lineHeightChangeEvent = affectedLines.map(specialLineHeightChange => new ModelLineHeightChanged(specialLineHeightChange.ownerId, specialLineHeightChange.decorationId, specialLineHeightChange.lineNumber, specialLineHeightChange.lineHeight));
 			this._onDidChangeLineHeight.fire(new ModelLineHeightChangedEvent(lineHeightChangeEvent));
-<<<<<<< HEAD
 		}
 		if (affectedFontLines && affectedFontLines.size > 0) {
 			const affectedLinesByFontChange = Array.from(affectedFontLines);
 			const fontChangeEvent = affectedLinesByFontChange.map(customFontChange => new ModelFontChanged(customFontChange.ownerId, customFontChange.versionId, customFontChange.decorationId, customFontChange.lineNumber, customFontChange.fontDecoration));
 			this._onDidChangeFonts.fire(new ModelFontChangedEvent(fontChangeEvent));
-=======
->>>>>>> beb927ea
 		}
 	}
 
@@ -1860,13 +1830,10 @@
 			const oldRange = this.getDecorationRange(decorationId);
 			this._onDidChangeDecorations.recordLineAffectedByLineHeightChange(ownerId, decorationId, oldRange!.startLineNumber, null);
 		}
-<<<<<<< HEAD
 		if (node.options.fontFamily !== null || node.options.fontSize !== null || node.options.fontStyle !== null || node.options.fontWeight !== null) {
 			const oldRange = this.getDecorationRange(decorationId);
 			this._onDidChangeDecorations.recordLineAffectedByFontChange(ownerId, versionId, node.id, oldRange!.startLineNumber, null);
 		}
-=======
->>>>>>> beb927ea
 
 		const range = this._validateRangeRelaxedNoAllocations(_range);
 		const startOffset = this._buffer.getOffsetAt(range.startLineNumber, range.startColumn);
@@ -1886,7 +1853,6 @@
 		if (node.options.lineHeight !== null) {
 			this._onDidChangeDecorations.recordLineAffectedByLineHeightChange(ownerId, decorationId, range.startLineNumber, node.options.lineHeight);
 		}
-<<<<<<< HEAD
 		if (node.options.fontFamily !== null || node.options.fontSize !== null || node.options.fontStyle !== null || node.options.fontWeight !== null) {
 			const endColumn = range.endLineNumber === range.startLineNumber ? range.endColumn : this.getLineMaxColumn(range.startLineNumber);
 			const fontDecoration = new FontDecoration(
@@ -1901,8 +1867,6 @@
 			);
 			this._onDidChangeDecorations.recordLineAffectedByFontChange(ownerId, versionId, node.id, range.startLineNumber, fontDecoration);
 		}
-=======
->>>>>>> beb927ea
 	}
 
 	private _changeDecorationOptionsImpl(ownerId: number, decorationId: string, options: ModelDecorationOptions): void {
@@ -1930,7 +1894,6 @@
 			const nodeRange = this._decorationsTree.getNodeRange(this, node);
 			this._onDidChangeDecorations.recordLineAffectedByLineHeightChange(ownerId, decorationId, nodeRange.startLineNumber, options.lineHeight);
 		}
-<<<<<<< HEAD
 		if (
 			node.options.fontFamily !== null || options.fontFamily !== null
 			|| node.options.fontSize !== null || options.fontSize !== null
@@ -1951,8 +1914,6 @@
 			);
 			this._onDidChangeDecorations.recordLineAffectedByFontChange(ownerId, versionId, node.id, nodeRange.startLineNumber, fontDecoration);
 		}
-=======
->>>>>>> beb927ea
 
 		const movedInOverviewRuler = nodeWasInOverviewRuler !== nodeIsInOverviewRuler;
 		const changedWhetherInjectedText = isOptionsInjectedText(options) !== isNodeInjectedText(node);
@@ -2003,13 +1964,10 @@
 							const nodeRange = this._decorationsTree.getNodeRange(this, node);
 							this._onDidChangeDecorations.recordLineAffectedByLineHeightChange(ownerId, decorationId, nodeRange.startLineNumber, null);
 						}
-<<<<<<< HEAD
 						if (node.options.fontFamily !== null || node.options.fontSize !== null || node.options.fontStyle !== null || node.options.fontWeight !== null) {
 							const nodeRange = this._decorationsTree.getNodeRange(this, node);
 							this._onDidChangeDecorations.recordLineAffectedByFontChange(ownerId, versionId, node.id, nodeRange.startLineNumber, null);
 						}
-=======
->>>>>>> beb927ea
 						this._decorationsTree.delete(node);
 
 						if (!suppressEvents) {
@@ -2047,7 +2005,6 @@
 					if (node.options.lineHeight !== null) {
 						this._onDidChangeDecorations.recordLineAffectedByLineHeightChange(ownerId, node.id, range.startLineNumber, node.options.lineHeight);
 					}
-<<<<<<< HEAD
 					if (node.options.fontFamily || node.options.fontSize || node.options.fontStyle || node.options.fontWeight) {
 						const endColumn = range.endLineNumber === range.startLineNumber ? range.endColumn : this.getLineMaxColumn(range.startLineNumber);
 						const fontDecoration = new FontDecoration(
@@ -2062,8 +2019,6 @@
 						);
 						this._onDidChangeDecorations.recordLineAffectedByFontChange(ownerId, versionId, node.id, range.startLineNumber, fontDecoration);
 					}
-=======
->>>>>>> beb927ea
 					if (!suppressEvents) {
 						this._onDidChangeDecorations.checkAffectedAndFire(options);
 					}
@@ -2472,13 +2427,10 @@
 	readonly glyphMarginHoverMessage: IMarkdownString | IMarkdownString[] | null;
 	readonly isWholeLine: boolean;
 	readonly lineHeight: number | null;
-<<<<<<< HEAD
 	readonly fontFamily: string | null;
 	readonly fontSize?: number | null;
 	readonly fontWeight?: string | null;
 	readonly fontStyle?: string | null;
-=======
->>>>>>> beb927ea
 	readonly showIfCollapsed: boolean;
 	readonly collapseOnReplaceEdit: boolean;
 	readonly overviewRuler: ModelDecorationOverviewRulerOptions | null;
@@ -2515,13 +2467,10 @@
 		this.lineNumberHoverMessage = options.lineNumberHoverMessage || null;
 		this.isWholeLine = options.isWholeLine || false;
 		this.lineHeight = options.lineHeight ?? null;
-<<<<<<< HEAD
 		this.fontFamily = options.fontFamily ?? null;
 		this.fontSize = options.fontSize ?? null;
 		this.fontStyle = options.fontStyle ?? null;
 		this.fontWeight = options.fontWeight ?? null;
-=======
->>>>>>> beb927ea
 		this.showIfCollapsed = options.showIfCollapsed || false;
 		this.collapseOnReplaceEdit = options.collapseOnReplaceEdit || false;
 		this.overviewRuler = options.overviewRuler ? new ModelDecorationOverviewRulerOptions(options.overviewRuler) : null;
@@ -2576,7 +2525,6 @@
 	) { }
 }
 
-<<<<<<< HEAD
 class LineFontChangingDecoration {
 
 	public static toKey(obj: LineFontChangingDecoration): string {
@@ -2592,8 +2540,6 @@
 	) { }
 }
 
-=======
->>>>>>> beb927ea
 class DidChangeDecorationsEmitter extends Disposable {
 
 	private readonly _actual: Emitter<IModelDecorationsChangedEvent> = this._register(new Emitter<IModelDecorationsChangedEvent>());
@@ -2605,18 +2551,11 @@
 	private _affectsOverviewRuler: boolean;
 	private _affectedInjectedTextLines: Set<number> | null = null;
 	private _affectedLineHeights: SetWithKey<LineHeightChangingDecoration> | null = null;
-<<<<<<< HEAD
 	private _affectedFontLines: SetWithKey<LineFontChangingDecoration> | null = null;
 	private _affectsGlyphMargin: boolean;
 	private _affectsLineNumber: boolean;
 
 	constructor(private readonly handleBeforeFire: (affectedInjectedTextLines: Set<number> | null, affectedLineHeights: SetWithKey<LineHeightChangingDecoration> | null, affectedFontLines: SetWithKey<LineFontChangingDecoration> | null) => void) {
-=======
-	private _affectsGlyphMargin: boolean;
-	private _affectsLineNumber: boolean;
-
-	constructor(private readonly handleBeforeFire: (affectedInjectedTextLines: Set<number> | null, affectedLineHeights: SetWithKey<LineHeightChangingDecoration> | null) => void) {
->>>>>>> beb927ea
 		super();
 		this._deferredCnt = 0;
 		this._shouldFireDeferred = false;
@@ -2645,11 +2584,8 @@
 			this._affectedInjectedTextLines = null;
 			this._affectedLineHeights?.clear();
 			this._affectedLineHeights = null;
-<<<<<<< HEAD
 			this._affectedFontLines?.clear();
 			this._affectedFontLines = null;
-=======
->>>>>>> beb927ea
 		}
 	}
 
@@ -2667,7 +2603,6 @@
 		this._affectedLineHeights.add(new LineHeightChangingDecoration(ownerId, decorationId, lineNumber, lineHeight));
 	}
 
-<<<<<<< HEAD
 	public recordLineAffectedByFontChange(ownerId: number, versionId: number, decorationId: string, lineNumber: number, fontDecoration: FontDecoration | null): void {
 		if (!this._affectedFontLines) {
 			this._affectedFontLines = new SetWithKey<LineFontChangingDecoration>([], LineFontChangingDecoration.toKey);
@@ -2675,8 +2610,6 @@
 		this._affectedFontLines.add(new LineFontChangingDecoration(ownerId, versionId, decorationId, lineNumber, fontDecoration));
 	}
 
-=======
->>>>>>> beb927ea
 	public checkAffectedAndFire(options: ModelDecorationOptions): void {
 		this._affectsMinimap ||= !!options.minimap?.position;
 		this._affectsOverviewRuler ||= !!options.overviewRuler?.color;
@@ -2701,11 +2634,7 @@
 	}
 
 	private doFire() {
-<<<<<<< HEAD
 		this.handleBeforeFire(this._affectedInjectedTextLines, this._affectedLineHeights, this._affectedFontLines);
-=======
-		this.handleBeforeFire(this._affectedInjectedTextLines, this._affectedLineHeights);
->>>>>>> beb927ea
 
 		const event: IModelDecorationsChangedEvent = {
 			affectsMinimap: this._affectsMinimap,
