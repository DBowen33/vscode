--- conflicted
+++ resolved
@@ -11,12 +11,8 @@
 
 export const serverOptions: OptionDescriptions<ServerParsedArgs> = {
 	'port': { type: 'string' },
-<<<<<<< HEAD
-	'connection-token': { type: 'string' },
-=======
 	'pick-port': { type: 'string' },
-	'connectionToken': { type: 'string' },
->>>>>>> de269bbb
+  'connection-token': { type: 'string' },
 	'connection-secret': { type: 'string', description: nls.localize('connection-secret', "Path to file that contains the connection token. This will require that all incoming connections know the secret.") },
 	'host': { type: 'string' },
 	'socket-path': { type: 'string' },
@@ -63,15 +59,12 @@
 
 export interface ServerParsedArgs {
 	port?: string;
-<<<<<<< HEAD
 	'connection-token'?: string;
 	/**
 	 * @deprecated use `connection-token` instead
 	 */
-=======
-	'pick-port'?: string;
->>>>>>> de269bbb
 	connectionToken?: string;
+  'pick-port'?: string;
 	/**
 	 * A path to a filename which will be read on startup.
 	 * Consider placing this file in a folder readable only by the same user (a `chmod 0700` directory).
