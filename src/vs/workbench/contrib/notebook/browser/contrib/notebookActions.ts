/*---------------------------------------------------------------------------------------------
 *  Copyright (c) Microsoft Corporation. All rights reserved.
 *  Licensed under the MIT License. See License.txt in the project root for license information.
 *--------------------------------------------------------------------------------------------*/

import { KeyCode, KeyMod } from 'vs/base/common/keyCodes';
<<<<<<< HEAD
import { localize } from 'vs/nls';
import { Action2, IAction2Options, MenuId, MenuItemAction, MenuRegistry, registerAction2 } from 'vs/platform/actions/common/actions';
import { ICommandService } from 'vs/platform/commands/common/commands';
import { ContextKeyExpr, IContextKeyService } from 'vs/platform/contextkey/common/contextkey';
import { InputFocusedContext, InputFocusedContextKey } from 'vs/platform/contextkey/common/contextkeys';
import { ServicesAccessor } from 'vs/platform/instantiation/common/instantiation';
=======
import { MenuRegistry, MenuId, Action2, registerAction2 } from 'vs/platform/actions/common/actions';
import { ContextKeyExpr } from 'vs/platform/contextkey/common/contextkey';
import { InputFocusedContext, InputFocusedContextKey, IsDevelopmentContext } from 'vs/platform/contextkey/common/contextkeys';
>>>>>>> e6fd2cf4
import { KeybindingWeight } from 'vs/platform/keybinding/common/keybindingsRegistry';
import { DELETE_CELL_COMMAND_ID, EDIT_CELL_COMMAND_ID, INSERT_CODE_CELL_ABOVE_COMMAND_ID, INSERT_CODE_CELL_BELOW_COMMAND_ID, INSERT_MARKDOWN_CELL_ABOVE_COMMAND_ID, INSERT_MARKDOWN_CELL_BELOW_COMMAND_ID, MOVE_CELL_DOWN_COMMAND_ID, MOVE_CELL_UP_COMMAND_ID, SAVE_CELL_COMMAND_ID, COPY_CELL_UP_COMMAND_ID, COPY_CELL_DOWN_COMMAND_ID } from 'vs/workbench/contrib/notebook/browser/constants';
import { INotebookEditor, KEYBINDING_CONTEXT_NOTEBOOK_FIND_WIDGET_FOCUSED, NOTEBOOK_EDITOR_FOCUSED } from 'vs/workbench/contrib/notebook/browser/notebookBrowser';
import { INotebookService } from 'vs/workbench/contrib/notebook/browser/notebookService';
<<<<<<< HEAD
import { CellViewModel } from 'vs/workbench/contrib/notebook/browser/viewModel/notebookCellViewModel';
import { CellKind } from 'vs/workbench/contrib/notebook/common/notebookCommon';
import { IEditorService } from 'vs/workbench/services/editor/common/editorService';
=======
import { IEditorService } from 'vs/workbench/services/editor/common/editorService';
import { NOTEBOOK_EDITOR_FOCUSED, NotebookEditor } from 'vs/workbench/contrib/notebook/browser/notebookEditor';
import { ServicesAccessor } from 'vs/platform/instantiation/common/instantiation';
import { KEYBINDING_CONTEXT_NOTEBOOK_FIND_WIDGET_FOCUSED, CellState, ICellViewModel } from 'vs/workbench/contrib/notebook/browser/notebookBrowser';
import { CellKind, NOTEBOOK_EDITOR_CURSOR_BOUNDARY } from 'vs/workbench/contrib/notebook/common/notebookCommon';
>>>>>>> e6fd2cf4

registerAction2(class extends Action2 {
	constructor() {
		super({
			id: 'workbench.action.executeNotebookCell',
			title: localize('notebookActions.execute', "Execute Notebook Cell"),
			keybinding: {
				when: ContextKeyExpr.and(NOTEBOOK_EDITOR_FOCUSED, InputFocusedContext),
				primary: KeyMod.WinCtrl | KeyCode.Enter,
				win: {
					primary: KeyMod.WinCtrl | KeyMod.Alt | KeyCode.Enter
				},
				weight: KeybindingWeight.WorkbenchContrib
			}
		});
	}

	async run(accessor: ServicesAccessor): Promise<void> {
		runActiveCell(accessor);
	}
});

registerAction2(class extends Action2 {
	constructor() {
		super({
			id: 'workbench.action.executeNotebookCellSelectBelow',
			title: localize('notebookActions.executeAndSelectBelow', "Execute Notebook Cell and Select Below"),
			keybinding: {
				when: ContextKeyExpr.and(NOTEBOOK_EDITOR_FOCUSED, InputFocusedContext),
				primary: KeyMod.Shift | KeyCode.Enter,
				weight: KeybindingWeight.WorkbenchContrib
			}
		});
	}

	async run(accessor: ServicesAccessor): Promise<void> {
		const editorService = accessor.get(IEditorService);
		const activeCell = runActiveCell(accessor);
		if (!activeCell) {
			return;
		}

		const editor = getActiveNotebookEditor(editorService);
		if (!editor) {
			return;
		}

		const idx = editor.viewModel?.getViewCellIndex(activeCell);
		if (typeof idx !== 'number') {
			return;
		}

		// Try to select below, fall back on inserting
		const nextCell = editor.viewModel?.viewCells[idx + 1];
		if (nextCell) {
			editor.focusNotebookCell(nextCell, false);
		} else {
			editor.insertNotebookCell(activeCell, CellKind.Code, 'below');
		}
	}
});

registerAction2(class extends Action2 {
	constructor() {
		super({
			id: 'workbench.action.executeNotebookCellInsertBelow',
			title: localize('notebookActions.executeAndInsertBelow', "Execute Notebook Cell and Insert Below"),
			keybinding: {
				when: ContextKeyExpr.and(NOTEBOOK_EDITOR_FOCUSED, InputFocusedContext),
				primary: KeyMod.Alt | KeyCode.Enter,
				weight: KeybindingWeight.WorkbenchContrib
			}
		});
	}

	async run(accessor: ServicesAccessor): Promise<void> {
		const editorService = accessor.get(IEditorService);
		const activeCell = runActiveCell(accessor);
		if (!activeCell) {
			return;
		}

		const editor = getActiveNotebookEditor(editorService);
		if (!editor) {
			return;
		}

		editor.insertNotebookCell(activeCell, CellKind.Code, 'below');
	}
});

registerAction2(class extends Action2 {
	constructor() {
		super({
			id: 'workbench.action.executeNotebook',
			title: localize('notebookActions.executeNotebook', "Execute Notebook")
		});
	}

	async run(accessor: ServicesAccessor): Promise<void> {
		let editorService = accessor.get(IEditorService);
		let notebookService = accessor.get(INotebookService);

		let resource = editorService.activeEditor?.resource;

		if (!resource) {
			return;
		}

		let notebookProviders = notebookService.getContributedNotebookProviders(resource!);

		if (notebookProviders.length > 0) {
			let viewType = notebookProviders[0].id;
			notebookService.executeNotebook(viewType, resource);
		}
	}
});

registerAction2(class extends Action2 {
	constructor() {
		super({
			id: 'workbench.action.quitNotebookEdit',
			title: localize('notebookActions.quitEditing', "Quit Notebook Cell Editing"),
			keybinding: {
				when: ContextKeyExpr.and(NOTEBOOK_EDITOR_FOCUSED, InputFocusedContext),
				primary: KeyCode.Escape,
				weight: KeybindingWeight.EditorContrib - 5
			}
		});
	}

	async run(accessor: ServicesAccessor): Promise<void> {
		let editorService = accessor.get(IEditorService);
		let editor = getActiveNotebookEditor(editorService);

		if (!editor) {
			return;
		}

		let activeCell = editor.getActiveCell();
		if (activeCell) {
			if (activeCell.cellKind === CellKind.Markdown) {
				activeCell.state = CellState.Preview;
			}

			editor.focusNotebookCell(activeCell, false);
		}
	}
});

registerAction2(class extends Action2 {
	constructor() {
		super({
			id: 'workbench.action.notebook.hideFind',
			title: localize('notebookActions.hideFind', "Hide Find in Notebook"),
			keybinding: {
				when: ContextKeyExpr.and(NOTEBOOK_EDITOR_FOCUSED, KEYBINDING_CONTEXT_NOTEBOOK_FIND_WIDGET_FOCUSED),
				primary: KeyCode.Escape,
				weight: KeybindingWeight.WorkbenchContrib
			}
		});
	}

	async run(accessor: ServicesAccessor): Promise<void> {
		let editorService = accessor.get(IEditorService);
		let editor = getActiveNotebookEditor(editorService);

		editor?.hideFind();
	}
});

registerAction2(class extends Action2 {
	constructor() {
		super({
			id: 'workbench.action.notebook.find',
			title: localize('notebookActions.findInNotebook', "Find in Notebook"),
			keybinding: {
				when: NOTEBOOK_EDITOR_FOCUSED,
				primary: KeyCode.KEY_F | KeyMod.CtrlCmd,
				weight: KeybindingWeight.WorkbenchContrib
			}
		});
	}

	async run(accessor: ServicesAccessor): Promise<void> {
		let editorService = accessor.get(IEditorService);
		let editor = getActiveNotebookEditor(editorService);

		editor?.showFind();
	}
});

MenuRegistry.appendMenuItem(MenuId.EditorTitle, {
	command: {
		id: 'workbench.action.executeNotebook',
		title: localize('notebookActions.menu.executeNotebook', "Execute Notebook (Run all cells)"),
		icon: { id: 'codicon/debug-start' }
	},
	order: -1,
	group: 'navigation',
	when: NOTEBOOK_EDITOR_FOCUSED
});


MenuRegistry.appendMenuItem(MenuId.EditorTitle, {
	command: {
		id: 'workbench.action.executeNotebookCell',
		title: localize('notebookActions.menu.execute', "Execute Notebook Cell"),
		icon: { id: 'codicon/debug-continue' }
	},
	order: -1,
	group: 'navigation',
	when: NOTEBOOK_EDITOR_FOCUSED
});

registerAction2(class extends Action2 {
	constructor() {
		super({
			id: 'workbench.action.changeCellToCode',
			title: localize('notebookActions.changeCellToCode', "Change Cell to Code"),
			keybinding: {
				when: ContextKeyExpr.and(NOTEBOOK_EDITOR_FOCUSED, ContextKeyExpr.not(InputFocusedContextKey)),
				primary: KeyCode.KEY_Y,
				weight: KeybindingWeight.WorkbenchContrib
			}
		});
	}

	async run(accessor: ServicesAccessor): Promise<void> {
		return changeActiveCellToKind(CellKind.Code, accessor);
	}
});

registerAction2(class extends Action2 {
	constructor() {
		super({
			id: 'workbench.action.changeCellToMarkdown',
			title: localize('notebookActions.changeCellToMarkdown', "Change Cell to Markdown"),
			keybinding: {
				when: ContextKeyExpr.and(NOTEBOOK_EDITOR_FOCUSED, ContextKeyExpr.not(InputFocusedContextKey)),
				primary: KeyCode.KEY_M,
				weight: KeybindingWeight.WorkbenchContrib
			}
		});
	}

	async run(accessor: ServicesAccessor): Promise<void> {
		return changeActiveCellToKind(CellKind.Markdown, accessor);
	}
});

function getActiveNotebookEditor(editorService: IEditorService): INotebookEditor | undefined {
	// TODO can `isNotebookEditor` be on INotebookEditor to avoid a circular dependency?
	const activeEditorPane = editorService.activeEditorPane as any | undefined;
	return activeEditorPane?.isNotebookEditor ? activeEditorPane : undefined;
}

function runActiveCell(accessor: ServicesAccessor): ICellViewModel | undefined {
	const editorService = accessor.get(IEditorService);
	const notebookService = accessor.get(INotebookService);

	const resource = editorService.activeEditor?.resource;
	if (!resource) {
		return;
	}

	const editor = getActiveNotebookEditor(editorService);
	if (!editor) {
		return;
	}

	const notebookProviders = notebookService.getContributedNotebookProviders(resource);
	if (!notebookProviders.length) {
		return;
	}

	const activeCell = editor.getActiveCell();
	if (!activeCell) {
		return;
	}

	const idx = editor.viewModel?.getViewCellIndex(activeCell);
	if (typeof idx !== 'number') {
		return;
	}

	const viewType = notebookProviders[0].id;
	notebookService.executeNotebookActiveCell(viewType, resource);

	return activeCell;
}

function changeActiveCellToKind(kind: CellKind, accessor: ServicesAccessor): void {
	const editorService = accessor.get(IEditorService);
	const editor = getActiveNotebookEditor(editorService);
	if (!editor) {
		return;
	}

	const activeCell = editor.getActiveCell();
	if (!activeCell) {
		return;
	}

	if (activeCell.cellKind === kind) {
		return;
	}

	const text = activeCell.getText();
	editor.insertNotebookCell(activeCell, kind, 'below', text);
	const idx = editor.viewModel?.getViewCellIndex(activeCell);
	if (typeof idx !== 'number') {
		return;
	}

	const newCell = editor.viewModel?.viewCells[idx + 1];
	if (!newCell) {
		return;
	}

	editor.focusNotebookCell(newCell, false);
	editor.deleteNotebookCell(activeCell);
}

<<<<<<< HEAD
export interface INotebookCellActionContext {
	cell: CellViewModel;
	notebookEditor: INotebookEditor;
}

function getActiveCellContext(accessor: ServicesAccessor): INotebookCellActionContext | undefined {
	const editorService = accessor.get(IEditorService);

	const editor = getActiveNotebookEditor(editorService);
	if (!editor) {
		return;
	}

	const activeCell = editor.getActiveCell();
	if (!activeCell) {
		return;
	}

	return {
		cell: activeCell,
		notebookEditor: editor
	};
}

abstract class InsertCellCommand extends Action2 {
	constructor(
		desc: Readonly<IAction2Options>,
		private kind: CellKind,
		private direction: 'above' | 'below'
	) {
		super(desc);
	}

	async run(accessor: ServicesAccessor, context?: INotebookCellActionContext): Promise<void> {
		if (!context) {
			context = getActiveCellContext(accessor);
			if (!context) {
				return;
			}
		}

		context.notebookEditor.insertNotebookCell(context.cell, this.kind, this.direction);
	}
}

registerAction2(class extends InsertCellCommand {
	constructor() {
		super(
			{
				id: INSERT_CODE_CELL_ABOVE_COMMAND_ID,
				title: localize('notebookActions.insertCodeCellAbove', "Insert Code Cell Above")
			},
			CellKind.Code,
			'above');
	}
});

registerAction2(class extends InsertCellCommand {
	constructor() {
		super(
			{
				id: INSERT_CODE_CELL_BELOW_COMMAND_ID,
				title: localize('notebookActions.insertCodeCellBelow', "Insert Code Cell Below")
			},
			CellKind.Code,
			'below');
	}
});

registerAction2(class extends InsertCellCommand {
	constructor() {
		super(
			{
				id: INSERT_MARKDOWN_CELL_BELOW_COMMAND_ID,
				title: localize('notebookActions.insertMarkdownCellAbove', "Insert Markdown Cell Above"),
			},
			CellKind.Markdown,
			'above');
	}
});

registerAction2(class extends InsertCellCommand {
	constructor() {
		super(
			{
				id: INSERT_MARKDOWN_CELL_BELOW_COMMAND_ID,
				title: localize('notebookActions.insertMarkdownCellBelow', "Insert Markdown Cell Below"),
			},
			CellKind.Code,
			'below');
	}
});

export class InsertCodeCellAboveAction extends MenuItemAction {
	constructor(
		@IContextKeyService contextKeyService: IContextKeyService,
		@ICommandService commandService: ICommandService
	) {
		super(
			{
				id: INSERT_CODE_CELL_ABOVE_COMMAND_ID,
				title: localize('notebookActions.insertCodeCellAbove', "Insert Code Cell Above"),
				icon: { id: 'codicon/add' }
			},
			undefined,
			{ shouldForwardArgs: true },
			contextKeyService,
			commandService);
	}
}

export class InsertCodeCellBelowAction extends MenuItemAction {
	constructor(
		@IContextKeyService contextKeyService: IContextKeyService,
		@ICommandService commandService: ICommandService
	) {
		super(
			{
				id: INSERT_CODE_CELL_BELOW_COMMAND_ID,
				title: localize('notebookActions.insertCodeCellBelow', "Insert Code Cell Below"),
				icon: { id: 'codicon/add' }
			},
			{
				id: INSERT_MARKDOWN_CELL_BELOW_COMMAND_ID,
				title: localize('notebookActions.insertMarkdownCellBelow', "Insert Markdown Cell Below"),
				icon: { id: 'codicon/add' }
			},
			{ shouldForwardArgs: true },
			contextKeyService,
			commandService);
	}
}

export class InsertMarkdownCellAboveAction extends MenuItemAction {
	constructor(
		@IContextKeyService contextKeyService: IContextKeyService,
		@ICommandService commandService: ICommandService
	) {
		super(
			{
				id: INSERT_MARKDOWN_CELL_ABOVE_COMMAND_ID,
				title: localize('notebookActions.insertMarkdownCellAbove', "Insert Markdown Cell Above"),
				icon: { id: 'codicon/add' }
			},
			undefined,
			{ shouldForwardArgs: true },
			contextKeyService,
			commandService);
	}
}

export class InsertMarkdownCellBelowAction extends MenuItemAction {
	constructor(
		@IContextKeyService contextKeyService: IContextKeyService,
		@ICommandService commandService: ICommandService
	) {
		super(
			{
				id: INSERT_MARKDOWN_CELL_BELOW_COMMAND_ID,
				title: localize('notebookActions.insertMarkdownCellBelow', "Insert Markdown Cell Below"),
				icon: { id: 'codicon/add' }
			},
			undefined,
			{ shouldForwardArgs: true },
			contextKeyService,
			commandService);
	}
}

registerAction2(class extends Action2 {
	constructor() {
		super(
			{
				id: EDIT_CELL_COMMAND_ID,
				title: localize('notebookActions.editCell', "Edit Cell"),
				keybinding: {
					when: ContextKeyExpr.and(NOTEBOOK_EDITOR_FOCUSED, ContextKeyExpr.not(InputFocusedContextKey)),
					primary: KeyCode.Enter,
					weight: KeybindingWeight.WorkbenchContrib
				}
			});
	}

	run(accessor: ServicesAccessor, context?: INotebookCellActionContext) {
		if (!context) {
			context = getActiveCellContext(accessor);
			if (!context) {
				return;
			}
		}

		return context.notebookEditor.editNotebookCell(context.cell);
	}
});

export class EditCellAction extends MenuItemAction {
	constructor(
		@IContextKeyService contextKeyService: IContextKeyService,
		@ICommandService commandService: ICommandService
	) {
		super(
			{
				id: EDIT_CELL_COMMAND_ID,
				title: localize('notebookActions.editCell', "Edit Cell"),
				icon: { id: 'codicon/pencil' }
			},
			undefined,
			{ shouldForwardArgs: true },
			contextKeyService,
			commandService);
	}
}

registerAction2(class extends Action2 {
	constructor() {
		super(
			{
				id: SAVE_CELL_COMMAND_ID,
				title: localize('notebookActions.saveCell', "Save Cell")
			});
	}

	run(accessor: ServicesAccessor, context?: INotebookCellActionContext) {
		if (!context) {
			context = getActiveCellContext(accessor);
			if (!context) {
				return;
			}
		}

		return context.notebookEditor.saveNotebookCell(context.cell);
	}
});

export class SaveCellAction extends MenuItemAction {
	constructor(
		@IContextKeyService contextKeyService: IContextKeyService,
		@ICommandService commandService: ICommandService
	) {
		super(
			{
				id: SAVE_CELL_COMMAND_ID,
				title: localize('notebookActions.saveCell', "Save Cell"),
				icon: { id: 'codicon/save' }
			},
			undefined,
			{ shouldForwardArgs: true },
			contextKeyService,
			commandService);
	}
}

registerAction2(class extends Action2 {
	constructor() {
		super(
			{
				id: DELETE_CELL_COMMAND_ID,
				title: localize('notebookActions.deleteCell', "Delete Cell")
			});
	}

	run(accessor: ServicesAccessor, context?: INotebookCellActionContext) {
		if (!context) {
			context = getActiveCellContext(accessor);
			if (!context) {
				return;
			}
		}

		return context.notebookEditor.deleteNotebookCell(context.cell);
	}
});

export class DeleteCellAction extends MenuItemAction {
	constructor(
		@IContextKeyService contextKeyService: IContextKeyService,
		@ICommandService commandService: ICommandService
	) {
		super(
			{
				id: DELETE_CELL_COMMAND_ID,
				title: localize('notebookActions.deleteCell', "Delete Cell"),
				icon: { id: 'codicon/x' }
			},
			undefined,
			{ shouldForwardArgs: true },
			contextKeyService,
			commandService);

		this.class = 'codicon-x';
	}
}

async function moveCell(context: INotebookCellActionContext, direction: 'up' | 'down'): Promise<void> {
	direction === 'up' ?
		context.notebookEditor.moveCellUp(context.cell) :
		context.notebookEditor.moveCellDown(context.cell);
}

async function copyCell(context: INotebookCellActionContext, direction: 'up' | 'down'): Promise<void> {
	const text = context.cell.getText();
	const newCellDirection = direction === 'up' ? 'above' : 'below';
	return context.notebookEditor.insertNotebookCell(context.cell, context.cell.cellKind, newCellDirection, text);
}

registerAction2(class extends Action2 {
	constructor() {
		super(
			{
				id: MOVE_CELL_UP_COMMAND_ID,
				title: localize('notebookActions.moveCellUp', "Move Cell Up")
			});
	}

	async run(accessor: ServicesAccessor, context?: INotebookCellActionContext) {
		if (!context) {
			context = getActiveCellContext(accessor);
			if (!context) {
				return;
			}
		}

		return moveCell(context, 'up');
	}
});

export class MoveCellUpAction extends MenuItemAction {
	constructor(
		@IContextKeyService contextKeyService: IContextKeyService,
		@ICommandService commandService: ICommandService
	) {
		super(
			{
				id: MOVE_CELL_UP_COMMAND_ID,
				title: localize('notebookActions.moveCellUp', "Move Cell Up"),
				icon: { id: 'codicon/arrow-up' }
			},
			{
				id: COPY_CELL_UP_COMMAND_ID,
				title: localize('notebookActions.copyCellUp', "Copy Cell Up"),
				icon: { id: 'codicon/arrow-up' }
			},
			{ shouldForwardArgs: true },
			contextKeyService,
			commandService);
	}
}

registerAction2(class extends Action2 {
	constructor() {
		super(
			{
				id: MOVE_CELL_DOWN_COMMAND_ID,
				title: localize('notebookActions.moveCellDown', "Move Cell Down")
			});
	}

	async run(accessor: ServicesAccessor, context?: INotebookCellActionContext) {
		if (!context) {
			context = getActiveCellContext(accessor);
			if (!context) {
				return;
			}
		}

		return moveCell(context, 'down');
	}
});

export class MoveCellDownAction extends MenuItemAction {
	constructor(
		@IContextKeyService contextKeyService: IContextKeyService,
		@ICommandService commandService: ICommandService
	) {
		super(
			{
				id: MOVE_CELL_DOWN_COMMAND_ID,
				title: localize('notebookActions.moveCellDown', "Move Cell Down"),
				icon: { id: 'codicon/arrow-down' }
			},
			{
				id: COPY_CELL_DOWN_COMMAND_ID,
				title: localize('notebookActions.copyCellDown', "Copy Cell Down"),
				icon: { id: 'codicon/arrow-down' }
			},
			{ shouldForwardArgs: true },
			contextKeyService,
			commandService);

		this.class = 'codicon-arrow-down';
	}
}

registerAction2(class extends Action2 {
	constructor() {
		super(
			{
				id: COPY_CELL_UP_COMMAND_ID,
				title: localize('notebookActions.copyCellUp', "Copy Cell Up")
			});
	}

	async run(accessor: ServicesAccessor, context?: INotebookCellActionContext) {
		if (!context) {
			context = getActiveCellContext(accessor);
			if (!context) {
				return;
			}
		}

		return copyCell(context, 'up');
=======
function getActiveCell(accessor: ServicesAccessor): [NotebookEditor, ICellViewModel] | undefined {
	const editorService = accessor.get(IEditorService);
	const notebookService = accessor.get(INotebookService);

	const resource = editorService.activeEditor?.resource;
	if (!resource) {
		return;
	}

	const editor = getActiveNotebookEditor(editorService);
	if (!editor) {
		return;
	}

	const notebookProviders = notebookService.getContributedNotebookProviders(resource);
	if (!notebookProviders.length) {
		return;
	}

	const activeCell = editor.getActiveCell();
	if (!activeCell) {
		return;
	}

	return [editor, activeCell];
}


registerAction2(class extends Action2 {
	constructor() {
		super({
			id: 'workbench.action.notebook.cursorDown',
			title: 'Notebook Cursor Move Down',
			keybinding: {
				when: ContextKeyExpr.and(NOTEBOOK_EDITOR_FOCUSED, ContextKeyExpr.has(InputFocusedContextKey), NOTEBOOK_EDITOR_CURSOR_BOUNDARY.notEqualsTo('top'), NOTEBOOK_EDITOR_CURSOR_BOUNDARY.notEqualsTo('none')),
				primary: KeyCode.DownArrow,
				weight: KeybindingWeight.WorkbenchContrib
			}
		});
	}

	async run(accessor: ServicesAccessor): Promise<void> {
		const activeCellRet = getActiveCell(accessor);

		if (!activeCellRet) {
			return;
		}

		const [editor, activeCell] = activeCellRet;

		const idx = editor.viewModel?.getViewCellIndex(activeCell);
		if (typeof idx !== 'number') {
			return;
		}

		const newCell = editor.viewModel?.viewCells[idx + 1];

		if (!newCell) {
			return;
		}

		editor.focusNotebookCell(newCell, true);
	}
});

registerAction2(class extends Action2 {
	constructor() {
		super({
			id: 'workbench.action.notebook.cursorUp',
			title: 'Notebook Cursor Move Up',
			keybinding: {
				when: ContextKeyExpr.and(NOTEBOOK_EDITOR_FOCUSED, ContextKeyExpr.has(InputFocusedContextKey), NOTEBOOK_EDITOR_CURSOR_BOUNDARY.notEqualsTo('bottom'), NOTEBOOK_EDITOR_CURSOR_BOUNDARY.notEqualsTo('none')),
				primary: KeyCode.UpArrow,
				weight: KeybindingWeight.WorkbenchContrib
			},
		});
	}

	async run(accessor: ServicesAccessor): Promise<void> {
		const activeCellRet = getActiveCell(accessor);

		if (!activeCellRet) {
			return;
		}

		const [editor, activeCell] = activeCellRet;
		const idx = editor.viewModel?.getViewCellIndex(activeCell);
		if (typeof idx !== 'number') {
			return;
		}

		if (idx < 1) {
			// we don't do loop
			return;
		}

		const newCell = editor.viewModel?.viewCells[idx - 1];

		if (!newCell) {
			return;
		}

		editor.focusNotebookCell(newCell, true);
>>>>>>> e6fd2cf4
	}
});

registerAction2(class extends Action2 {
	constructor() {
<<<<<<< HEAD
		super(
			{
				id: COPY_CELL_DOWN_COMMAND_ID,
				title: localize('notebookActions.copyCellDown', "Copy Cell Down")
			});
	}

	async run(accessor: ServicesAccessor, context?: INotebookCellActionContext) {
		if (!context) {
			context = getActiveCellContext(accessor);
			if (!context) {
				return;
			}
		}

		return copyCell(context, 'down');
=======
		super({
			id: 'workbench.action.notebook.testResize',
			title: 'Notebook Test Cell Resize',
			keybinding: {
				when: IsDevelopmentContext,
				primary: undefined,
				weight: KeybindingWeight.WorkbenchContrib
			},
			f1: true
		});
	}

	async run(accessor: ServicesAccessor): Promise<void> {
		const editorService = accessor.get(IEditorService);
		const resource = editorService.activeEditor?.resource;
		if (!resource) {
			return;
		}

		const editor = getActiveNotebookEditor(editorService);
		if (!editor) {
			return;
		}

		const cells = editor.viewModel?.viewCells;

		if (cells && cells.length) {
			const firstCell = cells[0];
			editor.layoutNotebookCell(firstCell, 400);
		}
>>>>>>> e6fd2cf4
	}
});<|MERGE_RESOLUTION|>--- conflicted
+++ resolved
@@ -4,33 +4,18 @@
  *--------------------------------------------------------------------------------------------*/
 
 import { KeyCode, KeyMod } from 'vs/base/common/keyCodes';
-<<<<<<< HEAD
 import { localize } from 'vs/nls';
 import { Action2, IAction2Options, MenuId, MenuItemAction, MenuRegistry, registerAction2 } from 'vs/platform/actions/common/actions';
 import { ICommandService } from 'vs/platform/commands/common/commands';
 import { ContextKeyExpr, IContextKeyService } from 'vs/platform/contextkey/common/contextkey';
-import { InputFocusedContext, InputFocusedContextKey } from 'vs/platform/contextkey/common/contextkeys';
+import { InputFocusedContext, InputFocusedContextKey, IsDevelopmentContext } from 'vs/platform/contextkey/common/contextkeys';
 import { ServicesAccessor } from 'vs/platform/instantiation/common/instantiation';
-=======
-import { MenuRegistry, MenuId, Action2, registerAction2 } from 'vs/platform/actions/common/actions';
-import { ContextKeyExpr } from 'vs/platform/contextkey/common/contextkey';
-import { InputFocusedContext, InputFocusedContextKey, IsDevelopmentContext } from 'vs/platform/contextkey/common/contextkeys';
->>>>>>> e6fd2cf4
 import { KeybindingWeight } from 'vs/platform/keybinding/common/keybindingsRegistry';
 import { DELETE_CELL_COMMAND_ID, EDIT_CELL_COMMAND_ID, INSERT_CODE_CELL_ABOVE_COMMAND_ID, INSERT_CODE_CELL_BELOW_COMMAND_ID, INSERT_MARKDOWN_CELL_ABOVE_COMMAND_ID, INSERT_MARKDOWN_CELL_BELOW_COMMAND_ID, MOVE_CELL_DOWN_COMMAND_ID, MOVE_CELL_UP_COMMAND_ID, SAVE_CELL_COMMAND_ID, COPY_CELL_UP_COMMAND_ID, COPY_CELL_DOWN_COMMAND_ID } from 'vs/workbench/contrib/notebook/browser/constants';
-import { INotebookEditor, KEYBINDING_CONTEXT_NOTEBOOK_FIND_WIDGET_FOCUSED, NOTEBOOK_EDITOR_FOCUSED } from 'vs/workbench/contrib/notebook/browser/notebookBrowser';
+import { INotebookEditor, KEYBINDING_CONTEXT_NOTEBOOK_FIND_WIDGET_FOCUSED, NOTEBOOK_EDITOR_FOCUSED, ICellViewModel, CellState } from 'vs/workbench/contrib/notebook/browser/notebookBrowser';
 import { INotebookService } from 'vs/workbench/contrib/notebook/browser/notebookService';
-<<<<<<< HEAD
-import { CellViewModel } from 'vs/workbench/contrib/notebook/browser/viewModel/notebookCellViewModel';
-import { CellKind } from 'vs/workbench/contrib/notebook/common/notebookCommon';
+import { CellKind, NOTEBOOK_EDITOR_CURSOR_BOUNDARY } from 'vs/workbench/contrib/notebook/common/notebookCommon';
 import { IEditorService } from 'vs/workbench/services/editor/common/editorService';
-=======
-import { IEditorService } from 'vs/workbench/services/editor/common/editorService';
-import { NOTEBOOK_EDITOR_FOCUSED, NotebookEditor } from 'vs/workbench/contrib/notebook/browser/notebookEditor';
-import { ServicesAccessor } from 'vs/platform/instantiation/common/instantiation';
-import { KEYBINDING_CONTEXT_NOTEBOOK_FIND_WIDGET_FOCUSED, CellState, ICellViewModel } from 'vs/workbench/contrib/notebook/browser/notebookBrowser';
-import { CellKind, NOTEBOOK_EDITOR_CURSOR_BOUNDARY } from 'vs/workbench/contrib/notebook/common/notebookCommon';
->>>>>>> e6fd2cf4
 
 registerAction2(class extends Action2 {
 	constructor() {
@@ -355,9 +340,8 @@
 	editor.deleteNotebookCell(activeCell);
 }
 
-<<<<<<< HEAD
 export interface INotebookCellActionContext {
-	cell: CellViewModel;
+	cell: ICellViewModel;
 	notebookEditor: INotebookEditor;
 }
 
@@ -767,117 +751,11 @@
 		}
 
 		return copyCell(context, 'up');
-=======
-function getActiveCell(accessor: ServicesAccessor): [NotebookEditor, ICellViewModel] | undefined {
-	const editorService = accessor.get(IEditorService);
-	const notebookService = accessor.get(INotebookService);
-
-	const resource = editorService.activeEditor?.resource;
-	if (!resource) {
-		return;
-	}
-
-	const editor = getActiveNotebookEditor(editorService);
-	if (!editor) {
-		return;
-	}
-
-	const notebookProviders = notebookService.getContributedNotebookProviders(resource);
-	if (!notebookProviders.length) {
-		return;
-	}
-
-	const activeCell = editor.getActiveCell();
-	if (!activeCell) {
-		return;
-	}
-
-	return [editor, activeCell];
-}
-
-
-registerAction2(class extends Action2 {
-	constructor() {
-		super({
-			id: 'workbench.action.notebook.cursorDown',
-			title: 'Notebook Cursor Move Down',
-			keybinding: {
-				when: ContextKeyExpr.and(NOTEBOOK_EDITOR_FOCUSED, ContextKeyExpr.has(InputFocusedContextKey), NOTEBOOK_EDITOR_CURSOR_BOUNDARY.notEqualsTo('top'), NOTEBOOK_EDITOR_CURSOR_BOUNDARY.notEqualsTo('none')),
-				primary: KeyCode.DownArrow,
-				weight: KeybindingWeight.WorkbenchContrib
-			}
-		});
-	}
-
-	async run(accessor: ServicesAccessor): Promise<void> {
-		const activeCellRet = getActiveCell(accessor);
-
-		if (!activeCellRet) {
-			return;
-		}
-
-		const [editor, activeCell] = activeCellRet;
-
-		const idx = editor.viewModel?.getViewCellIndex(activeCell);
-		if (typeof idx !== 'number') {
-			return;
-		}
-
-		const newCell = editor.viewModel?.viewCells[idx + 1];
-
-		if (!newCell) {
-			return;
-		}
-
-		editor.focusNotebookCell(newCell, true);
-	}
-});
-
-registerAction2(class extends Action2 {
-	constructor() {
-		super({
-			id: 'workbench.action.notebook.cursorUp',
-			title: 'Notebook Cursor Move Up',
-			keybinding: {
-				when: ContextKeyExpr.and(NOTEBOOK_EDITOR_FOCUSED, ContextKeyExpr.has(InputFocusedContextKey), NOTEBOOK_EDITOR_CURSOR_BOUNDARY.notEqualsTo('bottom'), NOTEBOOK_EDITOR_CURSOR_BOUNDARY.notEqualsTo('none')),
-				primary: KeyCode.UpArrow,
-				weight: KeybindingWeight.WorkbenchContrib
-			},
-		});
-	}
-
-	async run(accessor: ServicesAccessor): Promise<void> {
-		const activeCellRet = getActiveCell(accessor);
-
-		if (!activeCellRet) {
-			return;
-		}
-
-		const [editor, activeCell] = activeCellRet;
-		const idx = editor.viewModel?.getViewCellIndex(activeCell);
-		if (typeof idx !== 'number') {
-			return;
-		}
-
-		if (idx < 1) {
-			// we don't do loop
-			return;
-		}
-
-		const newCell = editor.viewModel?.viewCells[idx - 1];
-
-		if (!newCell) {
-			return;
-		}
-
-		editor.focusNotebookCell(newCell, true);
->>>>>>> e6fd2cf4
-	}
-});
-
-registerAction2(class extends Action2 {
-	constructor() {
-<<<<<<< HEAD
+	}
+});
+
+registerAction2(class extends Action2 {
+	constructor() {
 		super(
 			{
 				id: COPY_CELL_DOWN_COMMAND_ID,
@@ -894,7 +772,94 @@
 		}
 
 		return copyCell(context, 'down');
-=======
+	}
+});
+
+registerAction2(class extends Action2 {
+	constructor() {
+		super({
+			id: 'workbench.action.notebook.cursorDown',
+			title: 'Notebook Cursor Move Down',
+			keybinding: {
+				when: ContextKeyExpr.and(NOTEBOOK_EDITOR_FOCUSED, ContextKeyExpr.has(InputFocusedContextKey), NOTEBOOK_EDITOR_CURSOR_BOUNDARY.notEqualsTo('top'), NOTEBOOK_EDITOR_CURSOR_BOUNDARY.notEqualsTo('none')),
+				primary: KeyCode.DownArrow,
+				weight: KeybindingWeight.WorkbenchContrib
+			}
+		});
+	}
+
+	async run(accessor: ServicesAccessor, context?: INotebookCellActionContext): Promise<void> {
+		if (!context) {
+			context = getActiveCellContext(accessor);
+			if (!context) {
+				return;
+			}
+		}
+
+		const editor = context.notebookEditor;
+		const activeCell = context.cell;
+
+		const idx = editor.viewModel?.getViewCellIndex(activeCell);
+		if (typeof idx !== 'number') {
+			return;
+		}
+
+		const newCell = editor.viewModel?.viewCells[idx + 1];
+
+		if (!newCell) {
+			return;
+		}
+
+		editor.focusNotebookCell(newCell, true);
+	}
+});
+
+registerAction2(class extends Action2 {
+	constructor() {
+		super({
+			id: 'workbench.action.notebook.cursorUp',
+			title: 'Notebook Cursor Move Up',
+			keybinding: {
+				when: ContextKeyExpr.and(NOTEBOOK_EDITOR_FOCUSED, ContextKeyExpr.has(InputFocusedContextKey), NOTEBOOK_EDITOR_CURSOR_BOUNDARY.notEqualsTo('bottom'), NOTEBOOK_EDITOR_CURSOR_BOUNDARY.notEqualsTo('none')),
+				primary: KeyCode.UpArrow,
+				weight: KeybindingWeight.WorkbenchContrib
+			},
+		});
+	}
+
+	async run(accessor: ServicesAccessor, context?: INotebookCellActionContext): Promise<void> {
+		if (!context) {
+			context = getActiveCellContext(accessor);
+			if (!context) {
+				return;
+			}
+		}
+
+		const editor = context.notebookEditor;
+		const activeCell = context.cell;
+
+		const idx = editor.viewModel?.getViewCellIndex(activeCell);
+		if (typeof idx !== 'number') {
+			return;
+		}
+
+		if (idx < 1) {
+			// we don't do loop
+			return;
+		}
+
+		const newCell = editor.viewModel?.viewCells[idx - 1];
+
+		if (!newCell) {
+			return;
+		}
+
+		editor.focusNotebookCell(newCell, true);
+	}
+});
+
+registerAction2(class extends Action2 {
+	constructor() {
 		super({
 			id: 'workbench.action.notebook.testResize',
 			title: 'Notebook Test Cell Resize',
@@ -925,6 +890,5 @@
 			const firstCell = cells[0];
 			editor.layoutNotebookCell(firstCell, 400);
 		}
->>>>>>> e6fd2cf4
 	}
 });