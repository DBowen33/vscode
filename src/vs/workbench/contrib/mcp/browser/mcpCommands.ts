/*---------------------------------------------------------------------------------------------
 *  Copyright (c) Microsoft Corporation. All rights reserved.
 *  Licensed under the MIT License. See License.txt in the project root for license information.
 *--------------------------------------------------------------------------------------------*/

import './media/mcp.css';
import { reset } from '../../../../base/browser/dom.js';
import { renderLabelWithIcons } from '../../../../base/browser/ui/iconLabel/iconLabels.js';
import { Codicon } from '../../../../base/common/codicons.js';
import { diffSets, groupBy } from '../../../../base/common/collections.js';
import { Event } from '../../../../base/common/event.js';
import { KeyCode, KeyMod } from '../../../../base/common/keyCodes.js';
import { Disposable, DisposableStore } from '../../../../base/common/lifecycle.js';
import { autorun, derived, transaction } from '../../../../base/common/observable.js';
import { assertType } from '../../../../base/common/types.js';
import { ILocalizedString, localize, localize2 } from '../../../../nls.js';
import { IActionViewItemService } from '../../../../platform/actions/browser/actionViewItemService.js';
import { MenuEntryActionViewItem } from '../../../../platform/actions/browser/menuEntryActionViewItem.js';
import { Action2, MenuId, MenuItemAction } from '../../../../platform/actions/common/actions.js';
import { ICommandService } from '../../../../platform/commands/common/commands.js';
import { ContextKeyExpr } from '../../../../platform/contextkey/common/contextkey.js';
import { IInstantiationService, ServicesAccessor } from '../../../../platform/instantiation/common/instantiation.js';
import { KeybindingWeight } from '../../../../platform/keybinding/common/keybindingsRegistry.js';
import { IQuickInputService, IQuickPickItem, IQuickPickSeparator } from '../../../../platform/quickinput/common/quickInput.js';
import { IWorkbenchContribution } from '../../../common/contributions.js';
import { CHAT_CATEGORY } from '../../chat/browser/actions/chatActions.js';
import { ChatContextKeys } from '../../chat/common/chatContextKeys.js';
import { ChatMode } from '../../chat/common/constants.js';
import { McpContextKeys } from '../common/mcpContextKeys.js';
import { IMcpServer, IMcpService, IMcpTool, McpConnectionState } from '../common/mcpTypes.js';

// acroynms do not get localized
const category: ILocalizedString = {
	original: 'MCP',
	value: 'MCP',
};

export class ListMcpServerCommand extends Action2 {
	public static readonly id = 'workbench.mcp.listServer';
	constructor() {
		super({
			id: ListMcpServerCommand.id,
			title: localize2('mcp.list', 'List Servers'),
			category,
			f1: true,
		});
	}

	override async run(accessor: ServicesAccessor) {
		const mcpService = accessor.get(IMcpService);
		const commandService = accessor.get(ICommandService);
		const quickInput = accessor.get(IQuickInputService);

		type ItemType = { id: string } & IQuickPickItem;

		const store = new DisposableStore();
		const pick = quickInput.createQuickPick<ItemType>({ useSeparators: true });

		store.add(pick);
		store.add(autorun(reader => {
			const servers = groupBy(mcpService.servers.read(reader).slice().sort((a, b) => (a.collection.presentation?.order || 0) - (b.collection.presentation?.order || 0)), s => s.collection.id);
			pick.items = Object.values(servers).flatMap(servers => {
				return [
					{ type: 'separator', label: servers[0].collection.label, id: servers[0].collection.id },
					...servers.map(server => ({
						id: server.definition.id,
						label: server.definition.label,
						description: McpConnectionState.toString(server.state.read(reader)),
					})),
				];
			});
		}));


		const picked = await new Promise<ItemType | undefined>(resolve => {
			store.add(pick.onDidAccept(() => {
				resolve(pick.activeItems[0]);
			}));
			store.add(pick.onDidHide(() => {
				resolve(undefined);
			}));
			pick.show();
		});

		store.dispose();

		if (picked) {
			commandService.executeCommand(McpServerOptionsCommand.id, picked.id);
		}
	}
}


export class McpServerOptionsCommand extends Action2 {

	static readonly id = 'workbench.mcp.serverOptions';

	constructor() {
		super({
			id: McpServerOptionsCommand.id,
			title: localize2('mcp.options', 'Server Options'),
			category,
			f1: true,
		});
	}

	override async run(accessor: ServicesAccessor, id: string): Promise<void> {
		const mcpService = accessor.get(IMcpService);
		const quickInputService = accessor.get(IQuickInputService);
		const server = mcpService.servers.get().find(s => s.definition.id === id);
		if (!server) {
			return;
		}

		interface ActionItem extends IQuickPickItem {
			action: 'start' | 'stop' | 'restart' | 'showOutput';
		}

		const items: ActionItem[] = [];
		const serverState = server.state.get();

		// Only show start when server is stopped or in error state
		if (McpConnectionState.canBeStarted(serverState.state)) {
			items.push({
				label: localize2('mcp.start', 'Start Server').value,
				action: 'start'
			});
		} else {
			items.push({
				label: localize2('mcp.stop', 'Stop Server').value,
				action: 'stop'
			});
			items.push({
				label: localize2('mcp.restart', 'Restart Server').value,
				action: 'restart'
			});
		}

		items.push({
			label: localize2('mcp.showOutput', 'Show Output').value,
			action: 'showOutput'
		});

		const pick = await quickInputService.pick(items, {
			placeHolder: localize('mcp.selectAction', 'Select Server Action')
		});

		if (!pick) {
			return;
		}

		switch (pick.action) {
			case 'start':
				await server.start(true);
				server.showOutput();
				break;
			case 'stop':
				await server.stop();
				break;
			case 'restart':
				await server.stop();
				await server.start(true);
				break;
			case 'showOutput':
				server.showOutput();
				break;
		}
	}
}


export class AttachMCPToolsAction extends Action2 {

	static readonly id = 'workbench.action.chat.mcp.attachMcpTools';

	constructor() {
		super({
			id: AttachMCPToolsAction.id,
			title: localize2('workbench.action.chat.editing.attachContext.shortLabel', "Select Tools..."),
			icon: Codicon.tools,
			f1: false,
			category: CHAT_CATEGORY,
			precondition: ContextKeyExpr.and(
<<<<<<< HEAD
				McpContextKeys.serverCount.greater(0),
				ChatContextKeys.chatMode.notEqualsTo(ChatMode.Chat)
			),
			menu: {
				when: ContextKeyExpr.and(
					McpContextKeys.serverCount.greater(0),
					ChatContextKeys.chatMode.notEqualsTo(ChatMode.Chat)
=======
				McpContextKeys.toolsCount.greater(0),
				ChatContextKeys.location.isEqualTo(ChatAgentLocation.EditingSession)
			),
			menu: {
				when: ContextKeyExpr.and(
					McpContextKeys.toolsCount.greater(0),
					ChatContextKeys.location.isEqualTo(ChatAgentLocation.EditingSession)
>>>>>>> 4926127b
				),
				id: MenuId.ChatInputAttachmentToolbar,
				group: 'navigation'
			},
			keybinding: {
				when: ContextKeyExpr.and(ChatContextKeys.inChatInput, ChatContextKeys.chatMode.notEqualsTo(ChatMode.Chat)),
				primary: KeyMod.CtrlCmd | KeyMod.Shift | KeyCode.Slash,
				weight: KeybindingWeight.EditorContrib
			}
		});
	}

	override async run(accessor: ServicesAccessor, ...args: any[]): Promise<void> {

		const quickPickService = accessor.get(IQuickInputService);
		const mcpService = accessor.get(IMcpService);

		type ToolPick = IQuickPickItem & { picked: boolean; tool: IMcpTool; parent: ServerPick };
		type ServerPick = IQuickPickItem & { picked: boolean; server: IMcpServer; toolPicks: ToolPick[] };
		type McpPick = ToolPick | ServerPick;

		function isServerPick(obj: any): obj is ServerPick {
			return Boolean((obj as ServerPick).server);
		}
		function isToolPick(obj: any): obj is ToolPick {
			return Boolean((obj as ToolPick).tool);
		}

		const store = new DisposableStore();
		const picker = store.add(quickPickService.createQuickPick<McpPick>({ useSeparators: true }));

		const picks: (McpPick | IQuickPickSeparator)[] = [];

		for (const server of mcpService.servers.get()) {

			const tools = server.tools.get();

			if (tools.length === 0) {
				continue;
			}
			picks.push({
				type: 'separator',
				label: localize('desc', "MCP Server - {0}", McpConnectionState.toString(server.state.get()))
			});

			const item: ServerPick = {
				server,
				type: 'item',
				label: `${server.definition.label}`,
				description: localize('desc', "MCP Server - {0}", McpConnectionState.toString(server.state.get())),
				picked: tools.some(tool => tool.enabled.get()),
				toolPicks: []
			};

			picks.push(item);

			for (const tool of tools) {
				const toolItem: ToolPick = {
					tool,
					parent: item,
					type: 'item',
					label: `$(tools) ${tool.definition.name}`,
					description: tool.definition.description,
					picked: tool.enabled.get(),
					iconClasses: ['mcp-tool']
				};
				item.toolPicks.push(toolItem);
				picks.push(toolItem);
			}
		}

		picker.placeholder = localize('placeholder', "Select tools that are available to chat");
		picker.canSelectMany = true;

		let lastSelectedItems = new Set<McpPick>();
		let ignoreEvent = false;

		const _update = () => {
			ignoreEvent = true;
			try {
				const items = picks.filter((p): p is McpPick => p.type === 'item' && Boolean(p.picked));
				lastSelectedItems = new Set(items);
				picker.items = picks;
				picker.selectedItems = items;
			} finally {
				ignoreEvent = false;
			}
		};

		_update();
		picker.show();

		store.add(picker.onDidChangeSelection(selectedPicks => {
			if (ignoreEvent) {
				return;
			}

			const { added, removed } = diffSets(lastSelectedItems, new Set(selectedPicks));

			for (const item of added) {
				item.picked = true;

				if (isServerPick(item)) {
					// add server -> add back tools
					for (const toolPick of item.toolPicks) {
						toolPick.picked = true;
					}
				} else if (isToolPick(item)) {
					// add server when tool is picked
					item.parent.picked = true;
				}
			}

			for (const item of removed) {
				item.picked = false;

				if (isServerPick(item)) {
					// removed server -> remove tools
					for (const toolPick of item.toolPicks) {
						toolPick.picked = false;
					}
				} else if (isToolPick(item) && item.parent.toolPicks.every(child => !child.picked)) {
					// remove LAST tool -> remove server
					item.parent.picked = false;
				}
			}

			transaction(tx => {
				for (const item of picks) {
					if (isToolPick(item)) {
						item.tool.updateEnablement(item.picked, tx);
					}
				}
			});

			_update();
		}));


		await Promise.race([Event.toPromise(Event.any(picker.onDidAccept, picker.onDidHide))]);

		store.dispose();

	}
}

export class AttachMCPToolsActionRendering extends Disposable implements IWorkbenchContribution {
	public static readonly ID = 'workbench.contrib.mcp.discovery';

	constructor(
		@IActionViewItemService actionViewItemService: IActionViewItemService,
		@IMcpService mcpService: IMcpService,
		@IInstantiationService instaService: IInstantiationService
	) {
		super();


		const toolsCount = derived(r => {
			let count = 0;
			let enabled = 0;
			const servers = mcpService.servers.read(r);
			for (const server of servers) {
				for (const tool of server.tools.read(r)) {
					count += 1;
					enabled += tool.enabled.read(r) ? 1 : 0;
				}
			}
			return { count, enabled };
		});


		this._store.add(actionViewItemService.register(MenuId.ChatInputAttachmentToolbar, AttachMCPToolsAction.id, (action, options) => {
			if (!(action instanceof MenuItemAction)) {
				return undefined;
			}

			return instaService.createInstance(class extends MenuEntryActionViewItem {

				override render(container: HTMLElement): void {
					this.options.icon = false;
					this.options.label = true;
					container.classList.add('chat-mcp');
					super.render(container);
				}

				protected override updateLabel(): void {
					this._store.add(autorun(r => {
						assertType(this.label);

						const { enabled, count } = toolsCount.read(r);

						if (count === 0) {
							super.updateLabel();
							return;
						}

						const message = enabled !== count
							? localize('tool.1', "{0} {1} of {2}", '$(tools)', enabled, count)
							: localize('tool.0', "{0} {1}", '$(tools)', count);
						reset(this.label, ...renderLabelWithIcons(message));
					}));
				}

			}, action, { ...options, keybindingNotRenderedWithLabel: true });

		}, Event.fromObservable(toolsCount)));
	}
}<|MERGE_RESOLUTION|>--- conflicted
+++ resolved
@@ -181,23 +181,13 @@
 			f1: false,
 			category: CHAT_CATEGORY,
 			precondition: ContextKeyExpr.and(
-<<<<<<< HEAD
-				McpContextKeys.serverCount.greater(0),
+				McpContextKeys.toolsCount.greater(0),
 				ChatContextKeys.chatMode.notEqualsTo(ChatMode.Chat)
 			),
 			menu: {
 				when: ContextKeyExpr.and(
-					McpContextKeys.serverCount.greater(0),
+					McpContextKeys.toolsCount.greater(0),
 					ChatContextKeys.chatMode.notEqualsTo(ChatMode.Chat)
-=======
-				McpContextKeys.toolsCount.greater(0),
-				ChatContextKeys.location.isEqualTo(ChatAgentLocation.EditingSession)
-			),
-			menu: {
-				when: ContextKeyExpr.and(
-					McpContextKeys.toolsCount.greater(0),
-					ChatContextKeys.location.isEqualTo(ChatAgentLocation.EditingSession)
->>>>>>> 4926127b
 				),
 				id: MenuId.ChatInputAttachmentToolbar,
 				group: 'navigation'
