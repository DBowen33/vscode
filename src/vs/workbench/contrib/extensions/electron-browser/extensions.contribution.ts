/*---------------------------------------------------------------------------------------------
 *  Copyright (c) Microsoft Corporation. All rights reserved.
 *  Licensed under the MIT License. See License.txt in the project root for license information.
 *--------------------------------------------------------------------------------------------*/

import 'vs/css!./media/extensions';
import { localize } from 'vs/nls';
import { KeyMod, KeyChord, KeyCode } from 'vs/base/common/keyCodes';
import { Registry } from 'vs/platform/registry/common/platform';
import { SyncActionDescriptor, MenuRegistry, MenuId } from 'vs/platform/actions/common/actions';
import { registerSingleton } from 'vs/platform/instantiation/common/extensions';
import { IExtensionTipsService, ExtensionsLabel, ExtensionsChannelId, PreferencesLabel, IExtensionManagementService, IExtensionGalleryService } from 'vs/platform/extensionManagement/common/extensionManagement';

import { IWorkbenchActionRegistry, Extensions as WorkbenchActionExtensions } from 'vs/workbench/common/actions';
import { ExtensionTipsService } from 'vs/workbench/contrib/extensions/electron-browser/extensionTipsService';
import { IWorkbenchContributionsRegistry, Extensions as WorkbenchExtensions } from 'vs/workbench/common/contributions';
import { IOutputChannelRegistry, Extensions as OutputExtensions } from 'vs/workbench/contrib/output/common/output';
import { SyncDescriptor } from 'vs/platform/instantiation/common/descriptors';
import { VIEWLET_ID, IExtensionsWorkbenchService } from '../common/extensions';
import { ExtensionsWorkbenchService } from 'vs/workbench/contrib/extensions/node/extensionsWorkbenchService';
import {
	OpenExtensionsViewletAction, InstallExtensionsAction, ShowOutdatedExtensionsAction, ShowRecommendedExtensionsAction, ShowRecommendedKeymapExtensionsAction, ShowPopularExtensionsAction,
	ShowEnabledExtensionsAction, ShowInstalledExtensionsAction, ShowDisabledExtensionsAction, ShowBuiltInExtensionsAction, UpdateAllAction,
	EnableAllAction, EnableAllWorkpsaceAction, DisableAllAction, DisableAllWorkpsaceAction, CheckForUpdatesAction, ShowLanguageExtensionsAction, ShowAzureExtensionsAction, EnableAutoUpdateAction, DisableAutoUpdateAction, ConfigureRecommendedExtensionsCommandsContributor, OpenExtensionsFolderAction, InstallVSIXAction, ReinstallAction, InstallSpecificVersionOfExtensionAction
} from 'vs/workbench/contrib/extensions/electron-browser/extensionsActions';
import { ExtensionsInput } from 'vs/workbench/contrib/extensions/common/extensionsInput';
import { ViewletRegistry, Extensions as ViewletExtensions, ViewletDescriptor } from 'vs/workbench/browser/viewlet';
import { ExtensionEditor } from 'vs/workbench/contrib/extensions/electron-browser/extensionEditor';
import { StatusUpdater, ExtensionsViewlet, MaliciousExtensionChecker, ExtensionsViewletViewsContribution } from 'vs/workbench/contrib/extensions/electron-browser/extensionsViewlet';
import { IQuickOpenRegistry, Extensions, QuickOpenHandlerDescriptor } from 'vs/workbench/browser/quickopen';
import { IConfigurationRegistry, Extensions as ConfigurationExtensions, ConfigurationScope } from 'vs/platform/configuration/common/configurationRegistry';
import * as jsonContributionRegistry from 'vs/platform/jsonschemas/common/jsonContributionRegistry';
import { ExtensionsConfigurationSchema, ExtensionsConfigurationSchemaId } from 'vs/workbench/contrib/extensions/common/extensionsFileTemplate';
import { CommandsRegistry } from 'vs/platform/commands/common/commands';
import { ServicesAccessor, IInstantiationService } from 'vs/platform/instantiation/common/instantiation';
import { KeymapExtensions } from 'vs/workbench/contrib/extensions/common/extensionsUtils';
import { areSameExtensions } from 'vs/platform/extensionManagement/common/extensionManagementUtil';
import { GalleryExtensionsHandler, ExtensionsHandler } from 'vs/workbench/contrib/extensions/browser/extensionsQuickOpen';
import { EditorDescriptor, IEditorRegistry, Extensions as EditorExtensions } from 'vs/workbench/browser/editor';
import { LifecyclePhase } from 'vs/platform/lifecycle/common/lifecycle';
import { RuntimeExtensionsEditor, ShowRuntimeExtensionsAction, IExtensionHostProfileService, DebugExtensionHostAction, StartExtensionHostProfileAction, StopExtensionHostProfileAction, CONTEXT_PROFILE_SESSION_STATE, SaveExtensionHostProfileAction, CONTEXT_EXTENSION_HOST_PROFILE_RECORDED } from 'vs/workbench/contrib/extensions/electron-browser/runtimeExtensionsEditor';
import { EditorInput, IEditorInputFactory, IEditorInputFactoryRegistry, Extensions as EditorInputExtensions, ActiveEditorContext } from 'vs/workbench/common/editor';
import { ExtensionHostProfileService } from 'vs/workbench/contrib/extensions/electron-browser/extensionProfileService';
import { RuntimeExtensionsInput } from 'vs/workbench/contrib/extensions/electron-browser/runtimeExtensionsInput';
import { URI, UriComponents } from 'vs/base/common/uri';
import { ContextKeyExpr } from 'vs/platform/contextkey/common/contextkey';
import { ExtensionActivationProgress } from 'vs/workbench/contrib/extensions/electron-browser/extensionsActivationProgress';
import { ExtensionsAutoProfiler } from 'vs/workbench/contrib/extensions/electron-browser/extensionsAutoProfiler';
import { onUnexpectedError } from 'vs/base/common/errors';
import { ExtensionDependencyChecker } from 'vs/workbench/contrib/extensions/electron-browser/extensionsDependencyChecker';
import { CancellationToken } from 'vs/base/common/cancellation';

// Singletons
registerSingleton(IExtensionsWorkbenchService, ExtensionsWorkbenchService);
registerSingleton(IExtensionTipsService, ExtensionTipsService);
registerSingleton(IExtensionHostProfileService, ExtensionHostProfileService, true);

const workbenchRegistry = Registry.as<IWorkbenchContributionsRegistry>(WorkbenchExtensions.Workbench);
workbenchRegistry.registerWorkbenchContribution(StatusUpdater, LifecyclePhase.Restored);
workbenchRegistry.registerWorkbenchContribution(MaliciousExtensionChecker, LifecyclePhase.Eventually);
workbenchRegistry.registerWorkbenchContribution(ConfigureRecommendedExtensionsCommandsContributor, LifecyclePhase.Eventually);
workbenchRegistry.registerWorkbenchContribution(KeymapExtensions, LifecyclePhase.Restored);
workbenchRegistry.registerWorkbenchContribution(ExtensionsViewletViewsContribution, LifecyclePhase.Starting);
workbenchRegistry.registerWorkbenchContribution(ExtensionActivationProgress, LifecyclePhase.Eventually);
workbenchRegistry.registerWorkbenchContribution(ExtensionsAutoProfiler, LifecyclePhase.Eventually);
workbenchRegistry.registerWorkbenchContribution(ExtensionDependencyChecker, LifecyclePhase.Eventually);

Registry.as<IOutputChannelRegistry>(OutputExtensions.OutputChannels)
	.registerChannel({ id: ExtensionsChannelId, label: ExtensionsLabel, log: false });

// Quickopen
Registry.as<IQuickOpenRegistry>(Extensions.Quickopen).registerQuickOpenHandler(
	new QuickOpenHandlerDescriptor(
		ExtensionsHandler,
		ExtensionsHandler.ID,
		'ext ',
		undefined,
		localize('extensionsCommands', "Manage Extensions"),
		true
	)
);

Registry.as<IQuickOpenRegistry>(Extensions.Quickopen).registerQuickOpenHandler(
	new QuickOpenHandlerDescriptor(
		GalleryExtensionsHandler,
		GalleryExtensionsHandler.ID,
		'ext install ',
		undefined,
		localize('galleryExtensionsCommands', "Install Gallery Extensions"),
		true
	)
);

// Editor
const editorDescriptor = new EditorDescriptor(
	ExtensionEditor,
	ExtensionEditor.ID,
	localize('extension', "Extension")
);

Registry.as<IEditorRegistry>(EditorExtensions.Editors)
	.registerEditor(editorDescriptor, [new SyncDescriptor(ExtensionsInput)]);

// Running Extensions Editor

const runtimeExtensionsEditorDescriptor = new EditorDescriptor(
	RuntimeExtensionsEditor,
	RuntimeExtensionsEditor.ID,
	localize('runtimeExtension', "Running Extensions")
);

Registry.as<IEditorRegistry>(EditorExtensions.Editors)
	.registerEditor(runtimeExtensionsEditorDescriptor, [new SyncDescriptor(RuntimeExtensionsInput)]);

class RuntimeExtensionsInputFactory implements IEditorInputFactory {
	serialize(editorInput: EditorInput): string {
		return '';
	}
	deserialize(instantiationService: IInstantiationService, serializedEditorInput: string): EditorInput {
		return new RuntimeExtensionsInput();
	}
}

Registry.as<IEditorInputFactoryRegistry>(EditorInputExtensions.EditorInputFactories).registerEditorInputFactory(RuntimeExtensionsInput.ID, RuntimeExtensionsInputFactory);


// Viewlet
const viewletDescriptor = new ViewletDescriptor(
	ExtensionsViewlet,
	VIEWLET_ID,
	localize('extensions', "Extensions"),
	'extensions',
	4
);

Registry.as<ViewletRegistry>(ViewletExtensions.Viewlets)
	.registerViewlet(viewletDescriptor);

// Global actions
const actionRegistry = Registry.as<IWorkbenchActionRegistry>(WorkbenchActionExtensions.WorkbenchActions);

const openViewletActionDescriptor = new SyncActionDescriptor(OpenExtensionsViewletAction, OpenExtensionsViewletAction.ID, OpenExtensionsViewletAction.LABEL, { primary: KeyMod.CtrlCmd | KeyMod.Shift | KeyCode.KEY_X });
actionRegistry.registerWorkbenchAction(openViewletActionDescriptor, 'View: Show Extensions', localize('view', "View"));

const installActionDescriptor = new SyncActionDescriptor(InstallExtensionsAction, InstallExtensionsAction.ID, InstallExtensionsAction.LABEL);
actionRegistry.registerWorkbenchAction(installActionDescriptor, 'Extensions: Install Extensions', ExtensionsLabel);

const listOutdatedActionDescriptor = new SyncActionDescriptor(ShowOutdatedExtensionsAction, ShowOutdatedExtensionsAction.ID, ShowOutdatedExtensionsAction.LABEL);
actionRegistry.registerWorkbenchAction(listOutdatedActionDescriptor, 'Extensions: Show Outdated Extensions', ExtensionsLabel);

const recommendationsActionDescriptor = new SyncActionDescriptor(ShowRecommendedExtensionsAction, ShowRecommendedExtensionsAction.ID, ShowRecommendedExtensionsAction.LABEL);
actionRegistry.registerWorkbenchAction(recommendationsActionDescriptor, 'Extensions: Show Recommended Extensions', ExtensionsLabel);

const keymapRecommendationsActionDescriptor = new SyncActionDescriptor(ShowRecommendedKeymapExtensionsAction, ShowRecommendedKeymapExtensionsAction.ID, ShowRecommendedKeymapExtensionsAction.SHORT_LABEL, { primary: KeyChord(KeyMod.CtrlCmd | KeyCode.KEY_K, KeyMod.CtrlCmd | KeyCode.KEY_M) });
actionRegistry.registerWorkbenchAction(keymapRecommendationsActionDescriptor, 'Preferences: Keymaps', PreferencesLabel);

const languageExtensionsActionDescriptor = new SyncActionDescriptor(ShowLanguageExtensionsAction, ShowLanguageExtensionsAction.ID, ShowLanguageExtensionsAction.SHORT_LABEL);
actionRegistry.registerWorkbenchAction(languageExtensionsActionDescriptor, 'Preferences: Language Extensions', PreferencesLabel);

const azureExtensionsActionDescriptor = new SyncActionDescriptor(ShowAzureExtensionsAction, ShowAzureExtensionsAction.ID, ShowAzureExtensionsAction.SHORT_LABEL);
actionRegistry.registerWorkbenchAction(azureExtensionsActionDescriptor, 'Preferences: Azure Extensions', PreferencesLabel);

const popularActionDescriptor = new SyncActionDescriptor(ShowPopularExtensionsAction, ShowPopularExtensionsAction.ID, ShowPopularExtensionsAction.LABEL);
actionRegistry.registerWorkbenchAction(popularActionDescriptor, 'Extensions: Show Popular Extensions', ExtensionsLabel);

const enabledActionDescriptor = new SyncActionDescriptor(ShowEnabledExtensionsAction, ShowEnabledExtensionsAction.ID, ShowEnabledExtensionsAction.LABEL);
actionRegistry.registerWorkbenchAction(enabledActionDescriptor, 'Extensions: Show Enabled Extensions', ExtensionsLabel);

const installedActionDescriptor = new SyncActionDescriptor(ShowInstalledExtensionsAction, ShowInstalledExtensionsAction.ID, ShowInstalledExtensionsAction.LABEL);
actionRegistry.registerWorkbenchAction(installedActionDescriptor, 'Extensions: Show Installed Extensions', ExtensionsLabel);

const disabledActionDescriptor = new SyncActionDescriptor(ShowDisabledExtensionsAction, ShowDisabledExtensionsAction.ID, ShowDisabledExtensionsAction.LABEL);
actionRegistry.registerWorkbenchAction(disabledActionDescriptor, 'Extensions: Show Disabled Extensions', ExtensionsLabel);

const builtinActionDescriptor = new SyncActionDescriptor(ShowBuiltInExtensionsAction, ShowBuiltInExtensionsAction.ID, ShowBuiltInExtensionsAction.LABEL);
actionRegistry.registerWorkbenchAction(builtinActionDescriptor, 'Extensions: Show Built-in Extensions', ExtensionsLabel);

const updateAllActionDescriptor = new SyncActionDescriptor(UpdateAllAction, UpdateAllAction.ID, UpdateAllAction.LABEL);
actionRegistry.registerWorkbenchAction(updateAllActionDescriptor, 'Extensions: Update All Extensions', ExtensionsLabel);

const openExtensionsFolderActionDescriptor = new SyncActionDescriptor(OpenExtensionsFolderAction, OpenExtensionsFolderAction.ID, OpenExtensionsFolderAction.LABEL);
actionRegistry.registerWorkbenchAction(openExtensionsFolderActionDescriptor, 'Extensions: Open Extensions Folder', ExtensionsLabel);

const installVSIXActionDescriptor = new SyncActionDescriptor(InstallVSIXAction, InstallVSIXAction.ID, InstallVSIXAction.LABEL);
actionRegistry.registerWorkbenchAction(installVSIXActionDescriptor, 'Extensions: Install from VSIX...', ExtensionsLabel);

const disableAllAction = new SyncActionDescriptor(DisableAllAction, DisableAllAction.ID, DisableAllAction.LABEL);
actionRegistry.registerWorkbenchAction(disableAllAction, 'Extensions: Disable All Installed Extensions', ExtensionsLabel);

const disableAllWorkspaceAction = new SyncActionDescriptor(DisableAllWorkpsaceAction, DisableAllWorkpsaceAction.ID, DisableAllWorkpsaceAction.LABEL);
actionRegistry.registerWorkbenchAction(disableAllWorkspaceAction, 'Extensions: Disable All Installed Extensions for this Workspace', ExtensionsLabel);

const enableAllAction = new SyncActionDescriptor(EnableAllAction, EnableAllAction.ID, EnableAllAction.LABEL);
actionRegistry.registerWorkbenchAction(enableAllAction, 'Extensions: Enable All Installed Extensions', ExtensionsLabel);

const enableAllWorkspaceAction = new SyncActionDescriptor(EnableAllWorkpsaceAction, EnableAllWorkpsaceAction.ID, EnableAllWorkpsaceAction.LABEL);
actionRegistry.registerWorkbenchAction(enableAllWorkspaceAction, 'Extensions: Enable All Installed Extensions for this Workspace', ExtensionsLabel);

const checkForUpdatesAction = new SyncActionDescriptor(CheckForUpdatesAction, CheckForUpdatesAction.ID, CheckForUpdatesAction.LABEL);
actionRegistry.registerWorkbenchAction(checkForUpdatesAction, `Extensions: Check for Updates`, ExtensionsLabel);

actionRegistry.registerWorkbenchAction(new SyncActionDescriptor(EnableAutoUpdateAction, EnableAutoUpdateAction.ID, EnableAutoUpdateAction.LABEL), `Extensions: Enable Auto Updating Extensions`, ExtensionsLabel);
actionRegistry.registerWorkbenchAction(new SyncActionDescriptor(DisableAutoUpdateAction, DisableAutoUpdateAction.ID, DisableAutoUpdateAction.LABEL), `Extensions: Disable Auto Updating Extensions`, ExtensionsLabel);
actionRegistry.registerWorkbenchAction(new SyncActionDescriptor(InstallSpecificVersionOfExtensionAction, InstallSpecificVersionOfExtensionAction.ID, InstallSpecificVersionOfExtensionAction.LABEL), 'Install Specific Version of Extension...', ExtensionsLabel);
actionRegistry.registerWorkbenchAction(new SyncActionDescriptor(ShowRuntimeExtensionsAction, ShowRuntimeExtensionsAction.ID, ShowRuntimeExtensionsAction.LABEL), 'Show Running Extensions', localize('developer', "Developer"));
actionRegistry.registerWorkbenchAction(new SyncActionDescriptor(ReinstallAction, ReinstallAction.ID, ReinstallAction.LABEL), 'Reinstall Extension...', localize('developer', "Developer"));

Registry.as<IConfigurationRegistry>(ConfigurationExtensions.Configuration)
	.registerConfiguration({
		id: 'extensions',
		order: 30,
		title: localize('extensionsConfigurationTitle', "Extensions"),
		type: 'object',
		properties: {
			'extensions.autoUpdate': {
				type: 'boolean',
				description: localize('extensionsAutoUpdate', "When enabled, automatically installs updates for extensions. The updates are fetched from a Microsoft online service."),
				default: true,
				scope: ConfigurationScope.APPLICATION,
				tags: ['usesOnlineServices']
			},
			'extensions.autoCheckUpdates': {
				type: 'boolean',
				description: localize('extensionsCheckUpdates', "When enabled, automatically checks extensions for updates. If an extension has an update, it is marked as outdated in the Extensions view. The updates are fetched from a Microsoft online service."),
				default: true,
				scope: ConfigurationScope.APPLICATION,
				tags: ['usesOnlineServices']
			},
			'extensions.ignoreRecommendations': {
				type: 'boolean',
				description: localize('extensionsIgnoreRecommendations', "When enabled, the notifications for extension recommendations will not be shown."),
				default: false
			},
			'extensions.showRecommendationsOnlyOnDemand': {
				type: 'boolean',
				description: localize('extensionsShowRecommendationsOnlyOnDemand', "When enabled, recommendations will not be fetched or shown unless specifically requested by the user. Some recommendations are fetched from a Microsoft online service."),
				default: false,
				tags: ['usesOnlineServices']
			},
			'extensions.closeExtensionDetailsOnViewChange': {
				type: 'boolean',
				description: localize('extensionsCloseExtensionDetailsOnViewChange', "When enabled, editors with extension details will be automatically closed upon navigating away from the Extensions View."),
				default: false
			},
<<<<<<< HEAD
			'extensions.confirmedUriHandlerExtensionIds': {
				type: 'array',
				description: localize('handleUriConfirmedExtensions', "When an extension is listed here, a confirmation prompt will not be shown when that extension handles a URI."),
				default: []
=======
			'extensions.extensionKind': {
				type: 'object',
				description: localize('extensions.extensionKind', "Configure ui or workspace extensions and allow them to run locally or remotely in a remote window."),
				properties: {
					'ui': {
						type: 'array',
						items: {
							type: 'string',
							pattern: '^([a-z0-9A-Z][a-z0-9\-A-Z]*)\\.([a-z0-9A-Z][a-z0-9\-A-Z]*)$',
						}
					},
					'workspace': {
						type: 'array',
						items: {
							type: 'string',
							pattern: '^([a-z0-9A-Z][a-z0-9\-A-Z]*)\\.([a-z0-9A-Z][a-z0-9\-A-Z]*)$',
						}
					}
				},
				default: {
					ui: [],
					workspace: []
				}
			},
			'extensions.showInstalledExtensionsByDefault': {
				type: 'boolean',
				description: localize('extensions.showInstalledExtensionsByDefault', "When enabled, extensions view shows installed extensions view by default."),
				default: false
>>>>>>> f7b33b61
			}
		}
	});

const jsonRegistry = <jsonContributionRegistry.IJSONContributionRegistry>Registry.as(jsonContributionRegistry.Extensions.JSONContribution);
jsonRegistry.registerSchema(ExtensionsConfigurationSchemaId, ExtensionsConfigurationSchema);

// Register Commands
CommandsRegistry.registerCommand('_extensions.manage', (accessor: ServicesAccessor, extensionId: string) => {
	const extensionService = accessor.get(IExtensionsWorkbenchService);
	const extension = extensionService.local.filter(e => areSameExtensions(e.identifier, { id: extensionId }));
	if (extension.length === 1) {
		extensionService.open(extension[0]);
	}
});

CommandsRegistry.registerCommand('extension.open', (accessor: ServicesAccessor, extensionId: string) => {
	const extensionService = accessor.get(IExtensionsWorkbenchService);

	return extensionService.queryGallery({ names: [extensionId], pageSize: 1 }, CancellationToken.None).then(pager => {
		if (pager.total !== 1) {
			return;
		}

		extensionService.open(pager.firstPage[0]);
	});
});

CommandsRegistry.registerCommand(DebugExtensionHostAction.ID, (accessor: ServicesAccessor) => {
	const instantiationService = accessor.get(IInstantiationService);
	instantiationService.createInstance(DebugExtensionHostAction).run();
});

CommandsRegistry.registerCommand(StartExtensionHostProfileAction.ID, (accessor: ServicesAccessor) => {
	const instantiationService = accessor.get(IInstantiationService);
	instantiationService.createInstance(StartExtensionHostProfileAction, StartExtensionHostProfileAction.ID, StartExtensionHostProfileAction.LABEL).run();
});

CommandsRegistry.registerCommand(StopExtensionHostProfileAction.ID, (accessor: ServicesAccessor) => {
	const instantiationService = accessor.get(IInstantiationService);
	instantiationService.createInstance(StopExtensionHostProfileAction, StopExtensionHostProfileAction.ID, StopExtensionHostProfileAction.LABEL).run();
});

CommandsRegistry.registerCommand(SaveExtensionHostProfileAction.ID, (accessor: ServicesAccessor) => {
	const instantiationService = accessor.get(IInstantiationService);
	instantiationService.createInstance(SaveExtensionHostProfileAction, SaveExtensionHostProfileAction.ID, SaveExtensionHostProfileAction.LABEL).run();
});

// File menu registration

MenuRegistry.appendMenuItem(MenuId.MenubarPreferencesMenu, {
	group: '2_keybindings',
	command: {
		id: ShowRecommendedKeymapExtensionsAction.ID,
		title: localize({ key: 'miOpenKeymapExtensions', comment: ['&& denotes a mnemonic'] }, "&&Keymaps")
	},
	order: 2
});

MenuRegistry.appendMenuItem(MenuId.MenubarPreferencesMenu, {
	group: '1_settings',
	command: {
		id: VIEWLET_ID,
		title: localize({ key: 'miPreferencesExtensions', comment: ['&& denotes a mnemonic'] }, "&&Extensions")
	},
	order: 2
});

// View menu

MenuRegistry.appendMenuItem(MenuId.MenubarViewMenu, {
	group: '3_views',
	command: {
		id: VIEWLET_ID,
		title: localize({ key: 'miViewExtensions', comment: ['&& denotes a mnemonic'] }, "E&&xtensions")
	},
	order: 5
});

// Running extensions

MenuRegistry.appendMenuItem(MenuId.EditorTitle, {
	command: {
		id: DebugExtensionHostAction.ID,
		title: DebugExtensionHostAction.LABEL,
		iconLocation: {
			dark: URI.parse(require.toUrl(`vs/workbench/contrib/extensions/electron-browser/media/start-inverse.svg`)),
			light: URI.parse(require.toUrl(`vs/workbench/contrib/extensions/electron-browser/media/start.svg`)),
		}
	},
	group: 'navigation',
	when: ActiveEditorContext.isEqualTo(RuntimeExtensionsEditor.ID)
});

MenuRegistry.appendMenuItem(MenuId.EditorTitle, {
	command: {
		id: StartExtensionHostProfileAction.ID,
		title: StartExtensionHostProfileAction.LABEL,
		iconLocation: {
			dark: URI.parse(require.toUrl(`vs/workbench/contrib/extensions/electron-browser/media/profile-start-inverse.svg`)),
			light: URI.parse(require.toUrl(`vs/workbench/contrib/extensions/electron-browser/media/profile-start.svg`)),
		}
	},
	group: 'navigation',
	when: ContextKeyExpr.and(ActiveEditorContext.isEqualTo(RuntimeExtensionsEditor.ID), CONTEXT_PROFILE_SESSION_STATE.notEqualsTo('running'))
});

MenuRegistry.appendMenuItem(MenuId.EditorTitle, {
	command: {
		id: StopExtensionHostProfileAction.ID,
		title: StopExtensionHostProfileAction.LABEL,
		iconLocation: {
			dark: URI.parse(require.toUrl(`vs/workbench/contrib/extensions/electron-browser/media/profile-stop-inverse.svg`)),
			light: URI.parse(require.toUrl(`vs/workbench/contrib/extensions/electron-browser/media/profile-stop.svg`)),
		}
	},
	group: 'navigation',
	when: ContextKeyExpr.and(ActiveEditorContext.isEqualTo(RuntimeExtensionsEditor.ID), CONTEXT_PROFILE_SESSION_STATE.isEqualTo('running'))
});

MenuRegistry.appendMenuItem(MenuId.EditorTitle, {
	command: {
		id: SaveExtensionHostProfileAction.ID,
		title: SaveExtensionHostProfileAction.LABEL,
		iconLocation: {
			dark: URI.parse(require.toUrl(`vs/workbench/contrib/extensions/electron-browser/media/save-inverse.svg`)),
			light: URI.parse(require.toUrl(`vs/workbench/contrib/extensions/electron-browser/media/save.svg`)),
		},
		precondition: CONTEXT_EXTENSION_HOST_PROFILE_RECORDED
	},
	group: 'navigation',
	when: ContextKeyExpr.and(ActiveEditorContext.isEqualTo(RuntimeExtensionsEditor.ID))
});

CommandsRegistry.registerCommand({
	id: 'workbench.extensions.installExtension',
	description: {
		description: localize('workbench.extensions.installExtension.description', "Install the given extension"),
		args: [
			{
				name: localize('workbench.extensions.installExtension.arg.name', "Extension id or VSIX resource uri"),
				schema: {
					'type': ['object', 'string']
				}
			}
		]
	},
	handler: async (accessor, arg: string | UriComponents) => {
		const extensionManagementService = accessor.get(IExtensionManagementService);
		const extensionGalleryService = accessor.get(IExtensionGalleryService);
		try {
			if (typeof arg === 'string') {
				const extension = await extensionGalleryService.getCompatibleExtension({ id: arg });
				if (extension) {
					await extensionManagementService.installFromGallery(extension);
				} else {
					throw new Error(localize('notFound', "Extension '{0}' not found.", arg));
				}
			} else {
				const vsix = URI.revive(arg);
				await extensionManagementService.install(vsix);
			}
		} catch (e) {
			onUnexpectedError(e);
		}
	}
});<|MERGE_RESOLUTION|>--- conflicted
+++ resolved
@@ -242,12 +242,11 @@
 				description: localize('extensionsCloseExtensionDetailsOnViewChange', "When enabled, editors with extension details will be automatically closed upon navigating away from the Extensions View."),
 				default: false
 			},
-<<<<<<< HEAD
 			'extensions.confirmedUriHandlerExtensionIds': {
 				type: 'array',
 				description: localize('handleUriConfirmedExtensions', "When an extension is listed here, a confirmation prompt will not be shown when that extension handles a URI."),
 				default: []
-=======
+      },
 			'extensions.extensionKind': {
 				type: 'object',
 				description: localize('extensions.extensionKind', "Configure ui or workspace extensions and allow them to run locally or remotely in a remote window."),
@@ -276,7 +275,6 @@
 				type: 'boolean',
 				description: localize('extensions.showInstalledExtensionsByDefault', "When enabled, extensions view shows installed extensions view by default."),
 				default: false
->>>>>>> f7b33b61
 			}
 		}
 	});
