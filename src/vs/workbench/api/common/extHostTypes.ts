--- conflicted
+++ resolved
@@ -4559,20 +4559,11 @@
 
 export class LanguageModelToolResultPart implements vscode.LanguageModelChatMessageToolResultPart {
 
-<<<<<<< HEAD
-	name: string;
-=======
->>>>>>> 422b8e9c
 	toolCallId: string;
 	content: string;
 	isError: boolean;
 
-<<<<<<< HEAD
-	constructor(name: string, toolCallId: string, content: string, isError?: boolean) {
-		this.name = name;
-=======
 	constructor(toolCallId: string, content: string, isError?: boolean) {
->>>>>>> 422b8e9c
 		this.toolCallId = toolCallId;
 		this.content = content;
 		this.isError = isError ?? false;
@@ -4593,11 +4584,7 @@
 
 	role: vscode.LanguageModelChatMessageRole;
 	content: string;
-<<<<<<< HEAD
-	content2: string | vscode.LanguageModelChatMessageToolResultPart;
-=======
 	content2: (string | vscode.LanguageModelChatMessageToolResultPart | vscode.LanguageModelChatResponseToolCallPart)[];
->>>>>>> 422b8e9c
 	name: string | undefined;
 
 	constructor(role: vscode.LanguageModelChatMessageRole, content: string, name?: string) {
